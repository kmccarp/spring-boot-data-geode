[[geode-caching-provider]]
== Caching with Apache Geode
:gemfire-name: {pivotal-gemfire-name}
:geode-name: {apache-geode-name}

<<<<<<< HEAD
One of the easiest, quickest and least invasive ways to start using {geode-name} in your Spring Boot applications
is to use {geode-name} as a {spring-framework-docs}/integration.html#cache-store-configuration[caching provider]
in {spring-framework-docs}/integration.html#cache[Spring's cache abstraction]. SDG
{spring-framework-docs}/integration.html#cache-store-configuration-gemfire[enables]
{geode-name} to function as a caching provider in Spring's cache abstraction.

TIP: See the _Spring Data for {geode-name} Reference Guide_ for more details on the
{spring-data-geode-docs-html}/#apis:spring-cache-abstraction[support] and {spring-data-geode-docs-html}/#bootstrap-annotation-config-caching[configuration]
of {geode-name} as a caching provider in Spring's cache abstraction.
=======

One of the easiest, quickest and least invasive ways to start using {geode-name} in your Spring Boot applications
is to use {geode-name} as a {spring-framework-docs}/integration.html#cache-store-configuration[caching provider]
in {spring-framework-docs}/integration.html#cache[Spring's Cache Abstraction]. SDG
{spring-framework-docs}/integration.html#cache-store-configuration-gemfire[enables]
{geode-name} to function as a caching provider in Spring's Cache Abstraction.

TIP: See the _Spring Data for {geode-name} Reference Guide_ for more details on the
{spring-data-geode-docs-html}/#apis:spring-cache-abstraction[support] and {spring-data-geode-docs-html}/#bootstrap-annotation-config-caching[configuration]
of {geode-name} as a caching provider in Spring's Cache Abstraction.
>>>>>>> a4f0984f

TIP: Make sure you thoroughly understand the {spring-framework-docs}/integration.html#cache-strategies[concepts]
behind Spring's cache abstraction before you continue.

TIP: See also the relevant section on {spring-boot-docs-html}/#boot-features-caching[caching]
<<<<<<< HEAD
in Spring Boot's reference documentation. Spring Boot even provides auto-configuration support for a few
simple {spring-boot-docs-html}/#_supported_cache_providers[caching providers].

Indeed, caching can be an effective software design pattern to avoid the cost of invoking
a potentially expensive operation when, given the same input, the operation yields the same output every time.
=======
in Spring Boot's reference documentation. Spring Boot even provides auto-configuration support for a few of the simple
{spring-boot-docs-html}/#_supported_cache_providers[caching providers].

Indeed, caching can be an effective software design pattern to avoid the cost of invoking a potentially expensive
operation when, given the same input, the operation yields the same output, every time.
>>>>>>> a4f0984f

Some classic examples of caching include, but are not limited to, looking up a customer by name or account number,
looking up a book by ISBN, geocoding a physical address, and caching the calculation of a person's credit score
when the person applies for a financial loan.

If you need the proven power of an enterprise-class caching solution, with strong consistency, high availability,
low latency, and multi-site (WAN) capabilities, then you should consider https://geode.apache.org/[{geode-name}].
Alternatively, VMWare, Inc. offers a commercial solution, built on {geode-name}, called {gemfire-name}.

Spring's {spring-framework-docs}/integration.html#cache-annotations[declarative, annotation-based caching] makes it
<<<<<<< HEAD
simple to get started with caching, which is as easy as annotating your application components with
the appropriate Spring cache annotations.
=======
simple to get started with caching, which is as easy as annotating your application components with the appropriate
Spring cache annotations.
>>>>>>> a4f0984f

TIP: Spring's declarative, annotation-based caching also {spring-framework-docs}/integration.html#cache-jsr-107[supports]
JCache (JSR-107) annotations.

<<<<<<< HEAD
For example, suppose you want to cache the results of determining a person's eligibility when applying for a
loan. A person's financial status is unlikely to change in the time that the computer runs the algorithms to compute
a person's eligibility after all the financial information for the person has been collected and submitted for review
and processing.
=======
For example, suppose you want to cache the results of determining a person's eligibility when applying for a loan. A
person's financial status is unlikely to change in the time that the computer runs the algorithms to compute a person's
eligibility after all the financial information for the person has been collected, submitted for review and processed.
>>>>>>> a4f0984f

Our application might consist of a financial loan service to process a person's eligibility over a given period of time:

.Spring application service component applicable to caching
====
[source,java]
----
@Service
class FinancialLoanApplicationService {

    @Cacheable("EligibilityDecisions")
    EligibilityDecision processEligibility(Person person, Timespan timespan) {
        // ...
    }
}
----
====

Notice the `@Cacheable` annotation declared on the `processEligibility(:Person, :Timespan)` method of our service class.

When the `FinancialLoanApplicationService.processEligibility(..)` method is called, Spring's caching infrastructure
<<<<<<< HEAD
first consults the `EligibilityDecisions` cache to determine if a decision has already been computed for the given
=======
first consults the "EligibilityDecisions" cache to determine if a decision has already been computed for the given
>>>>>>> a4f0984f
person within the given span of time. If the person's eligibility in the given time frame has already been determined,
the existing decision is returned from the cache. Otherwise, the `processEligibility(..)` method is invoked
and the result of the method is cached when the method returns, before returning the decision to the caller.

Spring Boot for {geode-name} auto-configures {geode-name} as the caching provider when {geode-name} is declared on
the application classpath and when no other caching provider (such as Redis) has been configured.

<<<<<<< HEAD
If Spring Boot for {geode-name} detects that another cache provider has already been configured, {geode-name}
does not function as the caching provider for the application. This lets you configure another store, such as
=======
If Spring Boot for {geode-name} detects that another cache provider has already been configured, then {geode-name}
will not function as the caching provider for the application. This lets you configure another store, such as
>>>>>>> a4f0984f
Redis, as the caching provider and perhaps use {geode-name} as your application's persistent store.

The only other requirement to enable caching in a Spring Boot application is for the declared caches (as specified
in Spring's or JSR-107's caching annotations) to have been created and already exist, especially before the operation
<<<<<<< HEAD
on which caching has been applied is invoked. This means the backend data store must provide the data structure
that serves as the cache. For {geode-name}, this means a cache `Region`.

To configure the necessary regions that back the caches declared in Spring's cache annotations,
use Spring Data for {geode-name}'s
{spring-data-geode-javadoc}/org/springframework/data/gemfire/config/annotation/EnableCachingDefinedRegions.html[`@EnableCachingDefinedRegions`]
=======
on which caching was applied is invoked. This means the backend data store must provide the data structure that serves
as the cache. For {geode-name}, this means a cache `Region`.

To configure the necessary Regions that back the caches declared in Spring's cache annotations, use Spring Data
for {geode-name}'s {spring-data-geode-javadoc}/org/springframework/data/gemfire/config/annotation/EnableCachingDefinedRegions.html[`@EnableCachingDefinedRegions`]
>>>>>>> a4f0984f
annotation.

The following listing shows a complete Spring Boot application:

<<<<<<< HEAD
=======
.Spring Boot cache enabled application using {geode-name}
>>>>>>> a4f0984f
====
[source,java]
----
package example.app;

@SpringBootApplication
@EnableCachingDefinedRegions
class FinancialLoanApplication {

    public static void main(String[] args) {
        SpringApplication.run(FinancialLoanApplication.class, args);
    }
}
----
====

TIP: The `FinancialLoanApplicationService` is picked up by Spring's classpath component scan, since this class
is annotated with Spring's `@Service` stereotype annotation.

<<<<<<< HEAD
TIP: You can set the `DataPolicy` of the region created through the `@EnableCachingDefinedRegions` annotation by
setting the `clientRegionShortcut` to a valid enumerated value.
=======
TIP: You can set the `DataPolicy` of the Region created through the `@EnableCachingDefinedRegions` annotation
by setting the `clientRegionShortcut` attribute to a valid enumerated value.
>>>>>>> a4f0984f

NOTE: Spring Boot for {geode-name} does not recognize nor apply the `spring.cache.cache-names` property. Instead, you
should use SDG's `@EnableCachingDefinedRegions` on an appropriate Spring Boot application `@Configuration` class.

[[geode-caching-provider-look-aside-near-inline-multi-site]]
=== Look-Aside Caching, Near Caching, Inline Caching, and Multi-Site Caching

Four different types of caching patterns can be applied with Spring when using {geode-name} for your application caching
needs:
<<<<<<< HEAD

* Look-aside caching
* Near caching
* Inline caching
* Multi-site caching

Typically, when most users think of caching, they think of look-aside caching. This is the default caching
pattern applied by Spring's cache abstraction.

In a nutshell, near caching keeps the data closer to where the data is used, thereby improving on performance due to
lower latencies when data is needed (no extra network hops). This also improves application throughput -- that is, the
amount of work completed in a given period of time.

Within inline caching_, developers have a choice between synchronous (read/write-through) and asynchronous
(write-behind_) configurations depending on the application use case and requirements. Synchronous, read/write-through
inline caching is necessary if consistency is a concern. Asynchronous, write-behind inline caching is applicable
if throughput and low-latency are a priority.

Within multi-site caching, there are active-passive and active-active arrangements. More details on multi-site
caching will be presented in a later release.
=======

* Look-aside caching
* Near caching
* [Async] Inline caching
* Multi-site caching

Typically, when most users think of caching, they think of Look-aside caching. This is the default caching
pattern applied by Spring's Cache Abstraction.

In a nutshell, Near caching keeps the data closer to where the data is used, thereby improving on performance due to
lower latencies when data is needed (no extra network hops). This also improves application throughput -- that is,
the amount of work completed in a given period of time.

Within Inline caching_, developers have a choice between synchronous (read/write-through) and asynchronous (write-behind)
configurations depending on the application use case and requirements. Synchronous, read/write-through Inline caching
is necessary if consistency is a concern. Asynchronous, write-behind Inline caching is applicable if throughput
and low-latency are a priority.

Within Multi-site caching, there are active-active and active-passive arrangements. More details on Multi-site caching
will be presented in a later release.
>>>>>>> a4f0984f

[[geode-caching-provider-look-aside-caching]]
==== Look-Aside Caching

<<<<<<< HEAD
TIP: See the corresponding sample link:guides/caching-look-aside.html[Guide] and {github-samples-url}/caching/look-aside[code]
to see look-aside caching with {apache-geode-name} in action.

The caching pattern demonstrated in the preceding example is a form of
https://content.pivotal.io/blog/an-introduction-to-look-aside-vs-inline-caching-patterns[look-aside caching].
=======
TIP: See the corresponding sample link:guides/caching-look-aside.html[guide] and {github-samples-url}/caching/look-aside[code]
to see Look-aside caching with {apache-geode-name} in action.

The caching pattern demonstrated in the preceding example is a form of
https://content.pivotal.io/blog/an-introduction-to-look-aside-vs-inline-caching-patterns[Look-aside caching]
(or "_Cache Aside_").
>>>>>>> a4f0984f

Essentially, the data of interest is searched for in the cache first, before calling a potentially expensive
operation, such as an operation that makes an IO- or network-bound request that results in either a blocking
or a latency-sensitive computation.

<<<<<<< HEAD
If the data can be found in the cache (stored in-memory to reduce latency), the data is returned without ever
invoking the expensive operation. If the data cannot be found in the cache, the operation must be invoked.
However, before returning, the result of the operation is cached for subsequent requests when the the same input
is requested again by another caller, resulting in much improved response times.

The typical look-aside caching pattern applied in your application code looks similar to the following:
=======
If the data can be found in the cache (stored in-memory to reduce latency), the data is returned without ever invoking
the expensive operation. If the data cannot be found in the cache, the operation must be invoked. However, before
returning, the result of the operation is cached for subsequent requests when the same input is requested again by
another caller, resulting in much improved response times.

The typical Look-aside caching pattern applied in your Spring application code looks similar to the following:
>>>>>>> a4f0984f

.Look-Aside Caching Pattern Applied
====
[source,java]
----
@Service
class CustomerService {

  private final CustomerRepository customerRepository;

  @Cacheable("Customers")
  Customer findByAcccount(Account account) {

    // pre-processing logic here

    Customer customer = customerRepository.findByAccoundNumber(account.getNumber());

    // post-processing logic here

    return customer;
  }
}
----
====

In this design, the `CustomerRepository` is perhaps a JDBC- or JPA/Hibernate-backed implementation that accesses
<<<<<<< HEAD
the external data source (the RDBMS) directly. The `@Cacheable` annotation wraps, or "`decorates`",
the `findByAccount(:Account):Customer` operation to provide caching facilities.

NOTE: This operation may be expensive, because it might validate the customer's account before looking up the customer,
=======
the external data source (for example, an RDBMS) directly. The `@Cacheable` annotation wraps, or "decorates",
the `findByAccount(:Account):Customer` operation (method) to provide caching behavior.

NOTE: This operation may be expensive because it may validate the customer's account before looking up the customer,
>>>>>>> a4f0984f
pull multiple bits of information to retrieve the customer record, and so on -- hence the need for caching.

[[geode-caching-provider-near-caching]]
==== Near Caching

TIP: See the corresponding sample link:guides/caching-near.html[guide] and {github-samples-url}/caching/near[code]
<<<<<<< HEAD
to see near caching with {apache-geode-name} in action.
=======
to see Near caching with {apache-geode-name} in action.
>>>>>>> a4f0984f

Near caching is another pattern of caching where the cache is collocated with the application. This is useful when
the caching technology is configured in a client/server arrangement.

We already mentioned that Spring Boot for {geode-name} <<clientcache-applications.adoc#geode-clientcache-applications, provides>>
<<<<<<< HEAD
an auto-configured `ClientCache` instance by default. A `ClientCache` instance is most effective
when the data access operations, including cache access, are distributed to the servers in a cluster that is accessible to the
client and, in most cases, multiple clients. This lets other cache client applications access the same data.
However, this also means the application incurs a network hop penalty to evaluate the presence of the data
in the cache.

To help avoid the cost of this network hop in a client/server topology, a local cache can be established to
maintain a subset of the data in the corresponding server-side cache (that is, a region). Therefore, the client cache
contains only the data of interest to the application. This "`local`" cache (that is, a client-side region) is consulted
before forwarding the lookup request to the server.

To enable near caching when using either {geode-name}, change the region's (that is the `Cache` in Spring's
cache abstraction) data management policy from `PROXY` (the default) to `CACHING_PROXY`:

.Enabling Near Caching using {geode-name}
=======
an auto-configured `ClientCache` instance by default. A `ClientCache` instance is most effective when the data access
operations, including cache access, are distributed to the servers in a cluster that is accessible to the client and,
in most cases, multiple clients. This lets other cache client applications access the same data. However, this also
means the application incurs a network hop penalty to evaluate the presence of the data in the cache.

To help avoid the cost of this network hop in a client/server topology, a local cache can be established to maintain
a subset of the data in the corresponding server-side cache (that is, a Region). Therefore, the client cache contains
only the data of interest to the application. This "local" cache (that is, a client-side Region) is consulted before
forwarding the lookup request to the server.

To enable Near caching when using {geode-name}, change the Region's (that is the `Cache` in Spring's Cache Abstraction)
data management policy from `PROXY` (the default) to `CACHING_PROXY`:

.Enable Near Caching with {geode-name}
>>>>>>> a4f0984f
====
[source,java]
----
@SpringBootApplication
@EnableCachingDefinedRegions(clientRegionShortcut = ClientRegionShortcut.CACHING_PROXY)
class FinancialLoanApplication {

    public static void main(String[] args) {
        SpringApplication.run(FinancialLoanApplication.class, args);
    }
}
----
====

<<<<<<< HEAD
TIP: The default client region data management policy is
=======
TIP: The default client Region data management policy is
>>>>>>> a4f0984f
{apache-geode-javadoc}/org/apache/geode/cache/client/ClientRegionShortcut.html#PROXY[`ClientRegionShortcut.PROXY`].
As a result, all data access operations are immediately forwarded to the server.

TIP: See also the {geode-name} documentation concerning
{apache-geode-docs}/developing/events/how_client_server_distribution_works.html[client/server event distribution]
<<<<<<< HEAD
and, specifically, "`Client Interest Registration on the Server,`" which applies when you use client `CACHING_PROXY` regions to manage state
in addition to the corresponding server-side region. This is necessary to receive updates on entries in the region
that might have been changed by other clients that have access to the same data.
=======
and, specifically, "`Client Interest Registration on the Server,`" which applies when you use client `CACHING_PROXY`
Regions to manage state in addition to the corresponding server-side Region. This is necessary to receive updates on
entries in the Region that might have been changed by other clients that have access to the same data.
>>>>>>> a4f0984f

[[geode-caching-provider-inline-caching]]
==== Inline Caching

<<<<<<< HEAD
The next pattern of caching covered in this chapter is inline caching.

You can apply two different configurations of inline caching to your Spring Boot applications
when you use the inline caching pattern: synchronous (read/write-through) and asynchronous (write-behind).

NOTE: Asynchronous (currently) offers only write capabilities, from the cache to the external data source.
There is no option to asynchronously and automatically load the cache when the value becomes available in the
external data source.
=======
The next pattern of caching covered in this chapter is Inline caching.

You can apply two different configurations of Inline caching to your Spring Boot applications when you use
the Inline caching pattern: synchronous (read/write-through) and asynchronous (write-behind).

NOTE: Asynchronous (currently) offers only write capabilities, from the cache to the external data source. There is no
option to asynchronously and automatically load the cache when the value becomes available in the external data source.
>>>>>>> a4f0984f

[[geode-caching-provider-inline-caching-synchronous]]
===== Synchronous Inline Caching

TIP: See the corresponding sample link:guides/caching-inline.html[guide] and {github-samples-url}/caching/inline[code]
<<<<<<< HEAD
to see inline caching with {geode-name} in action.

When employing inline caching and a cache miss occurs, the application service method may still not be invoked, since
a cache can be configured to invoke a loader to load the missing entry from an external data source.

With {geode-name}, you can configure the cache (or, to use {geode-name} terminology, the region) with a
{apache-geode-javadoc}/org/apache/geode/cache/CacheLoader.html[`CacheLoader`]. A `CacheLoader` is implemented to retrieve
missing values from an external data source when a cache miss occurs. The external data source could be an RDBMS or any other type of data store (for example, another NoSQL
data store, such as Apache Cassandra, MongoDB, or Neo4j).

TIP: See the {geode-name} User Guide on
{apache-geode-docs}/developing/outside_data_sources/how_data_loaders_work.html[data loaders] for more details.

Likewise, you can also configure an {geode-name} region with a
{apache-geode-javadoc}/org/apache/geode/cache/CacheWriter.html[`CacheWriter`].  A `CacheWriter` is responsible for writing
an entry that has been put into the region to the backend data store, such as an RDBMS. This is referred to as a "`write-through`"
operation, because it is synchronous. If the backend data store fails to be updated, the entry is not stored in
the region. This helps to ensure consistency between the backend data store and the {geode-name} region.

TIP: You can also implement inline caching by using asynchronous write-behind operations by registering
an {apache-geode-javadoc}/org/apache/geode/cache/asyncqueue/AsyncEventListener.html[`AsyncEventListener`] on an
{apache-geode-javadoc}/org/apache/geode/cache/asyncqueue/AsyncEventQueue.html[`AsyncEventQueue`] attached to a server-side region.
See the {geode-name} User Guide for more
{apache-geode-docs}/developing/events/implementing_write_behind_event_handler.html[detail]. We cover asynchronous
write-behind inline caching in the next section.

The typical pattern of inline caching when applied to application code looks similar to the following:
=======
to see Inline caching with {geode-name} in action.

When employing Inline caching and a cache miss occurs, the application service method might not be invoked still, since
a cache can be configured to invoke a loader to load the missing entry from an external data source.

With {geode-name}, you can configure the cache (or, to use {geode-name} terminology, the Region) with a
{apache-geode-javadoc}/org/apache/geode/cache/CacheLoader.html[`CacheLoader`]. A `CacheLoader` is implemented to
retrieve missing values from an external data source when a cache miss occurs. The external data source could be
an RDBMS or any other type of data store (for example, another NoSQL data store, such as Apache Cassandra, MongoDB,
or Neo4j).

TIP: See {geode-name}'s User Guide on
{apache-geode-docs}/developing/outside_data_sources/how_data_loaders_work.html[data loaders] for more details.

Likewise, you can also configure an {geode-name} Region with a
{apache-geode-javadoc}/org/apache/geode/cache/CacheWriter.html[`CacheWriter`].  A `CacheWriter` is responsible for
writing an entry that has been put into the Region to the backend data store, such as an RDBMS. This is referred to
as a write-through operation, because it is synchronous. If the backend data store fails to be updated, the entry is
not stored in the Region. This helps to ensure consistency between the backend data store and the {geode-name} Region.

TIP: You can also implement Inline caching using asynchronous write-behind operations by registering
an {apache-geode-javadoc}/org/apache/geode/cache/asyncqueue/AsyncEventListener.html[`AsyncEventListener`]
on an {apache-geode-javadoc}/org/apache/geode/cache/asyncqueue/AsyncEventQueue.html[`AsyncEventQueue`] attached to
a server-side Region. See {geode-name}'s User Guide for more
{apache-geode-docs}/developing/events/implementing_write_behind_event_handler.html[details]. We cover asynchronous
write-behind Inline caching in the next section.

The typical pattern of Inline caching when applied to application code looks similar to the following:
>>>>>>> a4f0984f

.Inline Caching Pattern Applied
====
[source,java]
----
@Service
class CustomerService {

  private CustomerRepository customerRepository;

  Customer findByAccount(Account account) {

      // pre-processing logic here

      Customer customer = customerRepository.findByAccountNumber(account.getNumber());

      // post-processing logic here.

      return customer;
  }
}
----
====

<<<<<<< HEAD
The main difference is that no Spring or JSR-107 caching annotations are applied to the application's service methods
and the `CustomerRepository` accesses {geode-name} directly and NOT the RDBMS.
=======
The main difference is that no Spring or JSR-107 caching annotations are applied to the application's service methods,
and the `CustomerRepository` accesses {geode-name} directly and the RDBMS indirectly.
>>>>>>> a4f0984f

[[geode-caching-provider-inline-caching-synchronous-cacheloader-cachewriter]]
====== Implementing CacheLoaders and CacheWriters for Inline Caching

<<<<<<< HEAD
You can use Spring to configure a `CacheLoader` or `CacheWriter` as a bean in the Spring `ApplicationContext`
and then wire the loader or writer to a region. Given that the `CacheLoader` or `CacheWriter` is a Spring bean
like any other bean in the Spring `ApplicationContext`, you can inject any `DataSource` you like into the loader or writer.

While you can configure client regions with `CacheLoaders` and `CacheWriters`, it is more common to
configure the corresponding server-side region:
=======
You can use Spring to configure a `CacheLoader` or `CacheWriter` as a bean in the Spring `ApplicationContext` and then
wire the loader or writer to a Region. Given that the `CacheLoader` or `CacheWriter` is a Spring bean like any other
bean in the Spring `ApplicationContext`, you can inject any `DataSource` you like into the loader or writer.

While you can configure client Regions with `CacheLoaders` and `CacheWriters`, it is more common to configure
the corresponding server-side Region:
>>>>>>> a4f0984f

====
[source,java]
----
@SpringBootApplication
@CacheServerApplication
class FinancialLoanApplicationServer {

    public static void main(String[] args) {
        SpringApplication.run(FinancialLoanApplicationServer.class, args);
    }

	@Bean("EligibilityDecisions")
	PartitionedRegionFactoryBean<Object, Object> eligibilityDecisionsRegion(
            GemFireCache gemfireCache, CacheLoader eligibilityDecisionLoader,
            CacheWriter eligibilityDecisionWriter) {

        PartitionedRegionFactoryBean<?, EligibilityDecision> eligibilityDecisionsRegion =
            new PartitionedRegionFactoryBean<>();

        eligibilityDecisionsRegion.setCache(gemfireCache);
        eligibilityDecisionsRegion.setCacheLoader(eligibilityDecisionLoader);
        eligibilityDecisionsRegion.setCacheWriter(eligibilityDecisionWriter);
        eligibilityDecisionsRegion.setPersistent(false);

        return eligibilityDecisionsRegion;
    }

    @Bean
    CacheLoader<?, EligibilityDecision> eligibilityDecisionLoader(
            DataSource dataSource) {

        return new EligibilityDecisionLoader(dataSource);
    }

    @Bean
    CacheWriter<?, EligibilityDecision> eligibilityDecisionWriter(
            DataSource dataSource) {

        return new EligibilityDecisionWriter(dataSource);
    }

    @Bean
    DataSource dataSource() {
      // ...
    }
}
----
====

Then you could implement the {apache-geode-javadoc}/org/apache/geode/cache/CacheLoader.html[`CacheLoader`]
and {apache-geode-javadoc}/org/apache/geode/cache/CacheWriter.html[`CacheWriter`] interfaces, as appropriate:

<<<<<<< HEAD
.DecisionManagementSystemLoader
=======
.EligibilityDecisionLoader
>>>>>>> a4f0984f
====
[source,java]
----
class EligibilityDecisionLoader implements CacheLoader<?, EligibilityDecision> {

  private final DataSource dataSource;

  EligibilityDecisionLoader(DataSource dataSource) {
    this.dataSource = dataSource;
  }

  public EligibilityDecision load(LoadHelper<?, EligibilityDecision> helper) {

    Object key = helper.getKey();

    // Use the configured DataSource to load the EligibilityDecision identified by the key
    // from a backend, external data store.
  }
}
----
====

TIP: SBDG provides the `org.springframework.geode.cache.support.CacheLoaderSupport` `@FunctionalInterface` to
conveniently implement application `CacheLoaders`.

<<<<<<< HEAD
If the configured `CacheLoader` still cannot resolve the value, the cache lookup operation results in a miss
and the application service method is then invoked to compute the value:

.DecisionManagementSystemWriter
=======
If the configured `CacheLoader` still cannot resolve the value, the cache lookup operation results in a cache miss
and the application service method is then invoked to compute the value:

.EligibilityDecisionWriter
>>>>>>> a4f0984f
====
[source,java]
----
class EligibilityDecisionWriter implements CacheWriter<?, EligibilityDecision> {

  private final DataSource dataSource;

  EligibilityDecisionWriter(DataSource dataSource) {
    this.dataSource = dataSource;
  }

  public void beforeCreate(EntryEvent<?, EligiblityDecision> entryEvent) {
    // Use configured DataSource to save (e.g. INSERT) the entry value into the backend data store
  }

  public void beforeUpdate(EntryEvent<?, EligiblityDecision> entryEvent) {
    // Use the configured DataSource to save (e.g. UPDATE or UPSERT) the entry value into the backend data store
  }

  public void beforeDestroy(EntryEvent<?, EligiblityDecision> entryEvent) {
    // Use the configured DataSource to delete (i.e. DELETE) the entry value from the backend data store
  }

  // ...
}
----
====

TIP: SBDG provides the `org.springframework.geode.cache.support.CacheWriterSupport` interface to conveniently implement
application `CacheWriters`.

<<<<<<< HEAD
NOTE: Your `CacheWriter` implementation can use any data access technology to interface with
your backend data store (for example JDBC, Spring's `JdbcTemplate`, JPA with Hibernate, and others). It is not limited to using only
a `javax.sql.DataSource`. In fact, we present another, more useful and convenient approach to implementing
inline caching in the next section.
=======
NOTE: Your `CacheWriter` implementation can use any data access technology to interface with your backend data store
(for example JDBC, Spring's `JdbcTemplate`, JPA with Hibernate, and others). It is not limited to using only a
`javax.sql.DataSource`. In fact, we present another, more useful and convenient approach to implementing Inline caching
in the next section.
>>>>>>> a4f0984f

[[geode-caching-provider-inline-caching-synchronous-using-spring-data-repositories]]
====== Inline Caching with Spring Data Repositories

<<<<<<< HEAD
Spring Boot for {geode-name} (SBDG) offers dedicated support to configure inline caching with Spring Data
Repositories.

This is powerful, because it lets you:

* Access any backend data store supported by Spring Data (such as Redis for key-value or other data structures,
MongoDB for documents, Neo4j for graphs, Elasticsearch for search, and so on).

* Use complex mapping strategies (such as ORM provided by JPA with Hibernate).

We believe that users should store data where it is most easily accessible. If you access
and process documents, then MongoDB, Couchbase, or another document store is probably going to be the most logical
choice to manage your application's documents.

However, this does not mean that you have to give up {geode-name} in your application/system architecture. You can use
each data store for what it is good at. While MongoDB is excellent at handling documents, {geode-name} is a highly
valuable choice for consistency, high availability, low-latency, high-throughput, multi-site, scale-out application
use cases.

As such, using {geode-name}'s `CacheLoader` and `CacheWriter` provides a nice integration point between itself
and other data stores to best serve your application's use case and requirements.

Suppose you use JPA and Hibernate to access (store and read) data managed in an Oracle Database. Then, you can
configure {geode-name} to read/write-through to the backend Oracle Database when performing cache (Region) operations
by delegating to a Spring Data JPA Repository.
=======
Spring Boot for {geode-name} offers dedicated support to configure Inline caching with Spring Data Repositories.

This is powerful, because it lets you:

* Access any backend data store supported by Spring Data (such as Redis for key-value or other distributed data
structures, MongoDB for documents, Neo4j for graphs, Elasticsearch for search, and so on).

* Use complex mapping strategies (such as ORM provided by JPA with Hibernate).

We believe that users should store data where it is most easily accessible. If you access and process documents,
then MongoDB, Couchbase, or another document store is probably going to be the most logical choice to manage
your application's documents.

However, this does not mean that you have to give up {geode-name} in your application/system architecture. You can use
each data store for what it is good at. While MongoDB is excellent at handling documents, {geode-name} is a valuable
choice for consistency, high-availability/low-latency, high-throughput, multi-site, scale-out application use cases.

As such, using {geode-name}'s `CacheLoader` and `CacheWriter` provides a nice integration point between itself and other
data stores to best serve your application's use case and requirements.

Suppose you use JPA and Hibernate to access data managed in an Oracle database. Then, you can configure {geode-name} to
read/write-through to the backend Oracle database when performing cache (Region) operations by delegating to a
Spring Data JPA Repository.
>>>>>>> a4f0984f

The configuration might look something like:

.Inline caching configuration using SBDG
====
[source,java]
----
@SpringBootApplication
@EntityScan(basePackageClasses = Customer.class)
@EnableEntityDefinedRegions(basePackageClasses = Customer.class)
@EnableJpaRepositories(basePackageClasses = CustomerRepository.class)
class SpringBootOracleDatabaseApacheGeodeApplication {

  @Bean
  InlineCachingRegionConfigurer<Customer, Long> inlineCachingForCustomersRegionConfigurer(
      CustomerRepository customerRepository) {

    return new InlineCachingRegionConfigurer<>(customerRepository, Predicate.isEqual("Customers"));
  }
}
----
====

SBDG provides the `InlineCachingRegionConfigurer<ENTITY, ID>` interface.

<<<<<<< HEAD
Given a `Predicate` to express the criteria used to match the target region by name and a Spring Data `CrudRepository`,
the `InlineCachingRegionConfigurer` configure and adapts the Spring Data `CrudRepository` as a `CacheLoader` and
`CacheWriter` registered on the region (for example, `Customers`) to enable inline caching functionality.

You need only declare `InlineCachingRegionConfigurer` as a bean in the Spring `ApplicationContext` and make
the association between the region (by name) and the appropriate Spring Data `CrudRepository`.

In this example, we used JPA and Spring Data JPA to store and retrieve the data in the cache (region) to and from a backend
database. However, you can inject any Spring Data repository for any data store (Redis, MongoDB, and others) that supports
the Spring Data repository abstraction.

TIP: If you want only to support one-way data access operations when you use inline caching, you can use either
the `RepositoryCacheLoaderRegionConfigurer` for reads or the `RepositoryCacheWriterRegionConfigurer` for writes,
instead of the `InlineCachingRegionConfigurer`, which supports both reads and writes.

TIP: To see a similar implementation of inline caching with a database (an in-memory HSQLDB database) in action,
see the https://github.com/spring-projects/spring-boot-data-geode/blob/master/spring-geode/src/test/java/org/springframework/geode/cache/inline/database/InlineCachingWithDatabaseIntegrationTests.java[`InlineCachingWithDatabaseIntegrationTests`] test class
from the SBDG test suite. A dedicated sample will be provided in a future release.
=======
Given a `Predicate` to express the criteria used to match the target Region by name and a Spring Data `CrudRepository`,
the `InlineCachingRegionConfigurer` configures and adapts the Spring Data `CrudRepository` as a `CacheLoader`
and `CacheWriter` registered on the Region (for example, "Customers") to enable Inline caching functionality.

You need only declare `InlineCachingRegionConfigurer` as a bean in the Spring `ApplicationContext` and make
the association between the Region (by name) and the appropriate Spring Data `CrudRepository`.

In this example, we used JPA and Spring Data JPA to store and retrieve data stored in the cache (Region) to and from
a backend database. However, you can inject any Spring Data Repository for any data store (Redis, MongoDB, and others)
that supports the Spring Data Repository abstraction.

TIP: If you want only to support one-way data access operations when you use Inline caching, you can use either
the `RepositoryCacheLoaderRegionConfigurer` for reads or the `RepositoryCacheWriterRegionConfigurer` for writes,
instead of the `InlineCachingRegionConfigurer`, which supports both reads and writes.

TIP: To see a similar implementation of Inline caching with a database (an in-memory HSQLDB database) in action, see the
https://github.com/spring-projects/spring-boot-data-geode/blob/master/spring-geode/src/test/java/org/springframework/geode/cache/inline/database/InlineCachingWithDatabaseIntegrationTests.java[`InlineCachingWithDatabaseIntegrationTests`]
test class from the SBDG test suite. A dedicated sample will be provided in a future release.
>>>>>>> a4f0984f

[[geode-caching-provider-inline-caching-asynchronous]]
===== Asynchronous Inline Caching

TIP: See the corresponding sample link:guides/caching-inline-async.html[guide]
<<<<<<< HEAD
and {github-samples-url}/caching/inline-async[code] to see asynchronous inline caching with {geode-name} in action.

If consistency between the cache and your external data source is not a concern and you need only write
from the cache to the backend data store periodically, you can employ asynchronous (write-behind) inline caching.

As the term, "`write-behind,`" implies, a write to the backend data store is asynchronous and not strictly tied to the
cache operation. As a result, the backend data store is in an "`eventually consistent`" state, since the cache is
=======
and {github-samples-url}/caching/inline-async[code] to see asynchronous Inline caching with {geode-name} in action.

If consistency between the cache and your external data source is not a concern, and you need only write from the cache
to the backend data store periodically, you can employ asynchronous (write-behind) Inline caching.

As the term, "write-behind", implies, a write to the backend data store is asynchronous and not strictly tied to the
cache operation. As a result, the backend data store is in an "eventually consistent" state, since the cache is
>>>>>>> a4f0984f
primarily used by the application at runtime to access and manage data. In this case, the backend data store is used
to persist the state of the cache (and that of the application) at periodic intervals.

If multiple applications are updating the backend data store concurrently, you could combine a `CacheLoader`
to synchronously read through to the backend data store and keep the cache up-to-date as well as asynchronously
write behind from the cache to the backend data store when the cache is updated to eventually inform other interested
applications of data changes. In this capacity, the backend data store is still the primary System of Record (SoR).

If data processing is not time sensitive, you can gain a performance advantage from quantity-based or time-based
batch updates.

[[geode-caching-provider-inline-caching-asynchronous-asynceventlistener]]
====== Implementing an AsyncEventListener for Inline Caching

<<<<<<< HEAD
If you were to configure asynchronous (write-behind) inline caching by hand, you would need to do all of
the following yourself:

1. Implement an `AsyncEventListener` to write to an external data source on cache events.
2. Configure, create, and register the listener with an `AsyncEventQueue` (AEQ).
3. Create a region to serve as the source of cache events and attach the AEQ to the region.

The advantage of this approach is that you have access to and control over low-level configuration details. The disadvantage
is that with more moving parts, it is easier to make errors.

Following on from our synchronous (read/write-through_) inline caching examples from the prior sections,
our `AsyncEventListener` implementation might appear as follows:

.Example `AsyncEventListener` for Async _Inline Caching_
=======
If you were to configure asynchronous, write-behind Inline caching by hand, you would need to do the following yourself:

. Implement an `AsyncEventListener` to write to an external data source on cache events.
. Configure and register the listener with an `AsyncEventQueue` (AEQ).
. Create a Region to serve as the source of cache events and attach the AEQ to the Region.

The advantage of this approach is that you have access to and control over low-level configuration details.
The disadvantage is that with more moving parts, it is easier to make errors.

Following on from our synchronous, read/write-through, Inline caching examples from the prior sections,
our `AsyncEventListener` implementation might appear as follows:

.Example `AsyncEventListener` for Asynchronous, Write-Behind Inline Caching
>>>>>>> a4f0984f
====
[source,java]
----
@Component
class ExampleAsyncEventListener implements AsyncEventListener {

	private final DataSource dataSource;

	ExampleAsyncEventListener(DataSoruce dataSource) {
		this.dataSource = dataSource;
	}

	@Override
	public boolean processEvents(List<AsyncEvent> events) {

        // Iterate over the ordered AsyncEvents and use the configured DataSource
        // to write to the external, backend DataSource

	}
}
----
====

<<<<<<< HEAD
NOTE: Instead of directly injecting a `DataSource` into your `AsyncEventListener`, you could use JDBC,
Spring's `JdbcTemplate`, JPA and Hibernate, or another data access API or framework. Later in this chapter, we show how SBDG
simplifies the `AsyncEventListener` implementation by using Spring Data repositories.

Then we need to register this listener with a `AsyncEventQueue` (AEQ) (step 2 from the algorithm shown earlier) and attach it to the target region
that will be the source of the cache events we want to persist asynchronously (step 3):

.Configure and Create an `AsyncEventQueue`
=======
NOTE: Instead of directly injecting a `DataSource` into your `AsyncEventListener`, you could use JDBC, Spring's
`JdbcTemplate`, JPA and Hibernate, or another data access API or framework. Later in this chapter, we show how SBDG
simplifies the `AsyncEventListener` implementation by using Spring Data Repositories.

Then we need to register this listener with an `AsyncEventQueue` (step 2 from the procedure shown earlier) and attach it
to the target Region that will be the source of the cache events we want to persist asynchronously (step 3):

.Create and Configure an `AsyncEventQueue`
>>>>>>> a4f0984f
====
[source,java]
----
@Configuration
@PeerCacheApplication
class GeodeConfiguration {

	@Bean
    DataSource exampleDataSource() {
		// Construct and configure a data store specific DataSource
    }

	@Bean
    ExampleAsyncEventListener exampleAsyncEventListener(DataSource dataSource) {
		return new ExampleAsyncEventListener(dataSource);
    }

	@Bean
    AsyncEventQueueFactoryBean exampleAsyncEventQueue(Cache peerCache, ExampleAsyncEventListener listener) {

		AsyncEventQueueFactoryBean asyncEventQueue = new AsyncEventQueueFactoryBean(peerCache, listener);

		asyncEventQueue.setBatchConflationEnabled(true);
		asyncEventQueue.setBatchSize(50);
		asyncEventQueue.setBatchTimeInterval(15000); // 15 seconds
        asyncEventQueue.setMaximumQueueMemory(64); // 64 MB
        // ...

		return asyncEventQueue;
    }

    @Bean("Example")
    PartitionedRegionFactoryBean<?, ?> exampleRegion(Cache peerCache, AsyncEventQueue queue) {

        PartitionedRegionFactoryBean<?, ?> exampleRegion = new PartitionedRegionFactoryBean<>();

        exampleRegion.setAsyncEventQueues(ArrayUtils.asArray(queue));
        exampleRegion.setCache(peerCache);
        // ...

        return exampleRegion;
    }
}
----
====

While this approach affords you a lot of control over the low-level configuration, in addition to
your `AsyncEventListener` implementation, this is a lot of boilerplate code.

<<<<<<< HEAD
TIP: See the Javadoc on SDG's {spring-data-geode-javadoc}/org/springframework/data/gemfire/wan/AsyncEventQueueFactoryBean.html[`AsyncEventQueueFactoryBean`]
=======
TIP: See the Javadoc for SDG's {spring-data-geode-javadoc}/org/springframework/data/gemfire/wan/AsyncEventQueueFactoryBean.html[`AsyncEventQueueFactoryBean`]
>>>>>>> a4f0984f
for more detail on the configuration of the AEQ.

TIP: See {geode-name}'s {apache-geode-docs}/developing/events/implementing_write_behind_event_handler.html[User Guide]
for more details on AEQs and listeners.

Fortunately, with SBDG, there is a better way.

[[geode-caching-provider-inline-caching-asynchronous-using-spring-data-repositories]]
====== Asynchronous Inline Caching with Spring Data Repositories

<<<<<<< HEAD
The implementation and configuration of the `AsyncEventListener` as well as the AEQ shown in the <<geode-caching-provider-inline-caching-asynchronous-asynceventlistener,preceding section>> can be simplified
as follows:

.Using SBDG to configure Asynchronous (Write-Behind) Inline Caching
=======
The implementation and configuration of the `AsyncEventListener` as well as the AEQ shown in
the <<geode-caching-provider-inline-caching-asynchronous-asynceventlistener,preceding section>>
can be simplified as follows:

.Using SBDG to configure Asynchronous, Write-Behind Inline Caching
>>>>>>> a4f0984f
====
[source,java]
----
@SpringBootApplication
@EntityScan(basePackageClasses = ExampleEntity.class)
@EnableJpaRepositories(basePackageClasses = ExampleRepository.class)
@EnableEntityDefinedRegions(basePackageClasses = ExampleEnity.class)
class ExampleSpringBootApacheGeodeAsyncInlineCachingApplication {

	@Bean
    AsyncInlineCachingRegionConfigurer asyncInlineCachingRegionConfigurer(
    	    CrudRepository<ExampleEntity, Long> repository) {

		return AsyncInlineCachingRegionConfigurer.create(repository, "Example")
            .withQueueBatchConflationEnabled()
            .withQueueBatchSize(50)
            .withQueueBatchTimeInterval(Duration.ofSeconds(15))
            .withQueueMaxMemory(64);
    }
}
----
====

The `AsyncInlineCachingRegionConfigurer.create(..)` method is overloaded to accept a `Predicate` in place of the `String`
<<<<<<< HEAD
to programmatically express more powerful matching logic and identify the target region (by name) on which to
configure asynchronous inline caching functionality.
=======
to programmatically express more powerful matching logic and identify the target Region (by name) on which to configure
asynchronous Inline caching functionality.
>>>>>>> a4f0984f

The `AsyncInlineCachingRegionConfigurer` uses the https://en.wikipedia.org/wiki/Builder_pattern[Builder software design pattern]
and `withQueue*(..)` builder methods to configure the underlying `AsyncEventQueue` (AEQ) when the queue's configuration
deviates from the defaults, as specified by {geode-name}.

Under the hood, the `AsyncInlineCachingRegionConfigurer` constructs a new instance of the `RepositoryAsyncEventListener`
class initialized with the given Spring Data `CrudRepository`. The `RegionConfigurer` then registers the listener with
the AEQ and attaches it to the target `Region`.

With the power of Spring Boot auto-configuration and SBDG, the configuration is much more concise and intuitive.

[[geode-caching-provider-inline-caching-asynchronous-listener]]
====== About `RepositoryAsyncEventListener`

<<<<<<< HEAD
The SBDG `RepositoryAsyncEventListener` class is the magic sauce behind the integration of the cache with an external
data source.

The listener is a specialized https://en.wikipedia.org/wiki/Adapter_pattern[adapter] that processes `AsyncEvents` by
invoking an appropriate `CrudRepository` method based on the cache operation. The listener requires an instance of
`CrudRepository`. The listener supports any external data source supported by Spring Data's
repository abstraction.

Backend data-store, data-access operations (such as INSERT, UPDATE, DELETE, and so on) triggered by cache events
are performed asynchronously from the cache operation. This means the state of the cache and backend data store
will be "`eventually consistent`".

Given the complex nature of "`eventually consistent`" systems and asynchronous concurrent processing, the
`RepositoryAsyncEventListener` lets you register a custom `AsyncEventErrorHandler` to handle the errors
that occur during processing of `AsyncEvents`, perhaps due to a faulty backend data-store data-access operation
(such as `OptimisticLockingFailureException`), in an application-relevant way.
=======
The SBDG `RepositoryAsyncEventListener` class is the magic ingredient behind the integration of the cache with
an external data source.

The listener is a specialized https://en.wikipedia.org/wiki/Adapter_pattern[adapter] that processes `AsyncEvents` by
invoking an appropriate `CrudRepository` method based on the cache operation. The listener requires an instance of
`CrudRepository`. The listener supports any external data source supported by Spring Data's Repository abstraction.

Backend data store, data access operations (such as INSERT, UPDATE, DELETE, and so on) triggered by cache events
are performed asynchronously from the cache operation. This means the state of the cache and backend data store
will be "eventually consistent".

Given the complex nature of "eventually consistent" systems and asynchronous concurrent processing, the
`RepositoryAsyncEventListener` lets you register a custom `AsyncEventErrorHandler` to handle the errors that occur
during processing of `AsyncEvents`, perhaps due to a faulty backend data store data access operation (such as
`OptimisticLockingFailureException`), in an application-relevant way.
>>>>>>> a4f0984f

The `AsyncEventErrorHandler` interface is a `java.util.function.Function` implementation and `@FunctionalInterface`
defined as:

.AsyncEventErrorHandler interface definition
====
[source,java]
----
@FunctionalInterface
interface AsyncEventErrorHandler implements Function<AsyncEventError, Boolean> { }
----
====

The `AsyncEventError` class encapsulates `AsyncEvent` along with the `Throwable` that was thrown while processing
the `AsyncEvent`.

Since the `AsyncEventErrorHandler` interface implements `Function`, you should override the `apply(:AsyncEventError)`
<<<<<<< HEAD
method to handle the error with application-specific actions. The handler returns a `Boolean` to indicate whether it was
able to handle the error or not:
=======
method to handle the error with application-specific actions. The handler returns a `Boolean` to indicate whether it
was able to handle the error or not:
>>>>>>> a4f0984f

.Custom `AsyncEventErrorHandler` implementation
====
[source,java]
----
class CustomAsyncEventErrorHandler implements AsyncEventErrorHandler {

	@Override
    public Boolean apply(AsyncEventError error) {

		if (error.getCause() instanceof OptimisticLockingFailureException) {
			// handle optimistic locking failure if you can
            return true; // if error was successfully handled
		}
		else if (error.getCause() instanceof IncorrectResultSizeDataAccessException) {
			// handle no row or too many row update if you can
            return true; // if error was successfully handled
		}
		else {
			// ...
		}

		return false;
    }
}
----
====

You can configure the `RepositoryAsyncEventListener` with your custom `AsyncEventErrorHandler` by using the
`AsyncInlineCachingRegionConfigurer`:

.Configuring a custom `AsyncEventErrorHandler`
====
[source,java]
----
@Configuration
class GeodeConfiguration {

	@Bean
	CustomAsyncEventErrorHandler customAsyncEventErrorHandler() {
		return new CustomAsyncEventErrorHandler();
	}

	@Bean
    AsyncInlineCachingRegionConfigurer asyncInlineCachingRegionConfigurer(
    	    CrudRepository<?, ?> repository,
            CustomAsyncEventErrorHandler errorHandler) {

		return AsyncInlineCachingRegionConfigurer.create(repository, "Example")
            .withAsyncEventErrorHandler(errorHandler);
    }
}
----
====

<<<<<<< HEAD
Also, since `AsyncEventErrorHandler` implements `Function`, you can https://en.wikipedia.org/wiki/Composite_pattern["`compose`"]
=======
Also, since `AsyncEventErrorHandler` implements `Function`, you can https://en.wikipedia.org/wiki/Composite_pattern[compose]
>>>>>>> a4f0984f
multiple error handlers by using {jdk-javadoc}/java/util/function/Function.html#andThen-java.util.function.Function-[`Function.andThen(:Function)`].

By default, the `RepositoryAsyncEventListener` handles `CREATE`, `UPDATE`, and `REMOVE` cache event, entry operations.

<<<<<<< HEAD
`CREATE` and `UPDATE` translate to `CrudRepository.save(entity)`, where the `entity` is derived from
`AsyncEvent.getDeserializedValue()`.

`REMOVE` translates to `CrudRepository.delete(entity)`, where the `entity` is derived from
=======
`CREATE` and `UPDATE` translate to `CrudRepository.save(entity)`. The `entity` is derived from
`AsyncEvent.getDeserializedValue()`.

`REMOVE` translates to `CrudRepository.delete(entity)`. The `entity` is derived from
>>>>>>> a4f0984f
`AsyncEvent.getDeserializedValue()`.

The cache {apache-geode-javadoc}/org/apache/geode/cache/Operation.html[`Operation`] to `CrudRepository` method is
supported by the `AsyncEventOperationRepositoryFunction` interface, which implements `java.util.function.Function`
and is a `@FunctionalInterface`.

This interface becomes useful if and when you want to implement `CrudRepository` method invocations for other
`AsyncEvent` `Operations` not handled by SBDG's `RepositoryAsyncEventListener`.

The `AsyncEventOperationRepositoryFunction` interface is defined as follows:

.AsyncEventOperationRepositoryFunction interface definition
====
[source,java]
----
@FunctionalInterface
interface AsyncEventOperationRepositoryFunction<T, ID> implements Function<AsyncEvent<ID, T>,  Boolean> {

	default boolean canProcess(AsyncEvent<ID, T> event) {
		return false;
	}
}
----
====

`T` is the class type of the entity and `ID` is the class type of the entity's identifier (ID), possibly declared with
Spring Data's {spring-data-commons-javadoc}/org/springframework/data/annotation/Id.html[`org.springframework.data.annotation.Id`]
annotation.

For convenience, SBDG provides the `AbstractAsyncEventOperationRepositoryFunction` class for extension, where you can
provide implementations for the `cacheProcess(:AsyncEvent)` and `doRepositoryOp(entity)` methods.

NOTE: The `AsyncEventOperationRepositoryFunction.apply(:AsyncEvent)` method is already implemented in terms of
`canProcess(:AsyncEvent)`, `resolveEntity(:AsyncEvent)`, `doRepositoryOp(entity)`, and catching and handling
any `Throwable` (errors) by calling the configured `AsyncEventErrorHandler`.

For example, you may want to handle {apache-geode-javadoc}/org/apache/geode/cache/Operation.html#INVALIDATE[`Operation.INVALIDATE`]
cache events as well, deleting the entity from the backend data store by invoking the `CrudRepository.delete(entity)`
method:

.Handling `AsyncEvent`, `Operation.INVALIDATE`
====
[source,java]
----
@Component
class InvalidateAsyncEventRepositoryFunction
        extends RepositoryAsyncEventListener.AbstractAsyncEventOperationRepositoryFunction<?, ?> {

	InvalidateAsyncEventRepositoryFunction(RepositoryAsyncEventListener<?, ?> listener) {
		super(listener);
	}

	@Override
	public boolean canProcess(AsyncEvent<?, ?> event) {
		return event != null && Operation.INVALIDATE.equals(event.getOperation());
	}


	@Override
	protected Object doRepositoryOperation(Object entity) {
		getRepository().delete(entity);
		return null;
	}
}
----
====

<<<<<<< HEAD
You can then register your user-defined, `AsyncEventOperationRepositoryFunction`
(that is, `InvalidateAsyncEventRepositoryFunction`) with the `RepositoryAsyncEventListener` by using the
`AsyncInlineCachingRegionConfigurer`:
=======
You can then register your user-defined, `AsyncEventOperationRepositoryFunction` (that is,
`InvalidateAsyncEventRepositoryFunction`) with the `RepositoryAsyncEventListener` by using
the `AsyncInlineCachingRegionConfigurer`:
>>>>>>> a4f0984f

.Configuring a user-defined `AsyncEventOperationRepositoryFunction`
====
[source,java]
----
import org.springframework.geode.cache.RepositoryAsyncEventListener;

@Configuration
class GeodeConfiguration {

	@Bean
    AsyncInlineCachingRegionConfigurer asyncInlineCachingRegionConfigurer(
    	    CrudRepository<?, ?> repository,
            CustomAsyncEventErrorHandler errorHandler ) {

		return AsyncInlineCachingRegionConfigurer.create(repository, "ExampleRegion")
            .applyToListener(listener -> {

            	if (listener instanceof RepositoryAsyncEventListener) {

            		RepositoryAsyncEventListener<?, ?> repositoryListener =
                        (RepositoryAsyncEventListener<?, ?>) listener;

             		repositoryListener.register(new InvalidAsyncEventRepositoryFunction(repositoryListener));
            	}

            	return listener;
            });
    }
}
----
====

This same technique can be applied to `CREATE`, `UPDATE`, and `REMOVE` cache operations as well, effectively overriding
the default behavior for these cache operations handled by SBDG.

[[geode-caching-provider-inline-caching-asynchronous-region-configurer]]
====== About `AsyncInlineCachingRegionConfigurer`

<<<<<<< HEAD
As we saw in the previous section, you can intercept and post-process the key components that are constructed
and configured by the `AsyncInlineCachingRegionConfigurer` class during initialization.

SBDG's lets you intercept and post-process the `AsyncEventListener` (such as `RepositoryAsyncEventListener`), the
`AsyncEventQueueFactory` and even the `AsyncEventQueue` created by the `AsyncInlineCachingRegionConfigurer`
(a SDG {spring-data-geode-javadoc}/org/springframework/data/gemfire/config/annotation/RegionConfigurer.html[`RegionConfigurer`])
during Spring `ApplicationContext` bean initialization.

The `AsyncInlineCachingRegionConfigurer` class provides the following builder methods to intercept and post-process
any of the following {geode-name} objects:
=======
As we saw in the previous section, you can intercept and post-process the essential components that are constructed
and configured by the `AsyncInlineCachingRegionConfigurer` class during initialization.

SBDG's lets you intercept and post-process the `AsyncEventListener` (such as `RepositoryAsyncEventListener`),
the `AsyncEventQueueFactory` and even the `AsyncEventQueue` created by the `AsyncInlineCachingRegionConfigurer`
(a SDG {spring-data-geode-javadoc}/org/springframework/data/gemfire/config/annotation/RegionConfigurer.html[`RegionConfigurer`])
during Spring `ApplicationContext` bean initialization.

The `AsyncInlineCachingRegionConfigurer` class provides the following builder methods to intercept and post-process any
of the following {geode-name} objects:
>>>>>>> a4f0984f

* `applyToListener(:Function<AsyncEventListener, AsyncEventListener>)`
* `applyToQueue(:Function<AsyncEventQueue, AsyncEventQueue>)`
* `applyToQueueFactory(:Function<AsyncEventQueueFactory, AsyncEventQueueFactory>)`

<<<<<<< HEAD
All of these `apply*` methods accept a `java.util.function.Function` that "`applies`" the logic of the `Function` to
the {geode-name} object (such as `AsyncEventListener`), returning the object as a result.

TIP: The {geode-name} object returned by the `Function` may be the same object, a proxy, or a completely new object.
Essentially, the returned object can be anything you want. This is the fundamental premise behind
Aspect-Oriented Programming (AOP) and the https://en.wikipedia.org/wiki/Decorator_pattern[decorator software design pattern].

These `apply*` methods and the supplied `Function` let you decorate, enhance, post-process, or otherwise modify
the {geode-name} objects created by the listener.

The `AsyncInlineCachingRegionConfigurer` strictly adheres to the https://en.wikipedia.org/wiki/Open%E2%80%93closed_principle[open/close principle]
as well and is, therefore, flexibly extensible.
=======
All of these `apply*` methods accept a `java.util.function.Function` that applies the logic of the `Function` to
the {geode-name} object (such as `AsyncEventListener`), returning the object as a result.

TIP: The {geode-name} object returned by the `Function` may be the same object, a proxy, or a completely new object.
Essentially, the returned object can be anything you want. This is the fundamental premise behind Aspect-Oriented
Programming (AOP) and the https://en.wikipedia.org/wiki/Decorator_pattern[Decorator software design pattern].

The `apply*` methods and the supplied `Function` let you decorate, enhance, post-process, or otherwise modify
the {geode-name} objects created by the configurer.

The `AsyncInlineCachingRegionConfigurer` strictly adheres to the https://en.wikipedia.org/wiki/Open%E2%80%93closed_principle[open/close principle]
and is, therefore, flexibly extensible.
>>>>>>> a4f0984f

[[geode-caching-provider-multi-site-caching]]
==== Multi-Site Caching

<<<<<<< HEAD
The final pattern of caching presented in this chapter is multi-site caching.

As described earlier, there are two configuration arrangements, depending on your application usage patterns, requirements,
and user demographic: active-active and active-passive.

Multi-site caching, along with active-active and active-passive configuration arrangements, are described
in more detail in the sample link:guides/caching-multi-site.html[guide]. Also, be sure to review the Sample
=======
The final pattern of caching presented in this chapter is Multi-site caching.

As described earlier, there are two configuration arrangements, depending on your application usage patterns,
requirements and user demographic: active-active and active-passive.

Multi-site caching, along with active-active and active-passive configuration arrangements, are described in more detail
in the sample link:guides/caching-multi-site.html[guide]. Also, be sure to review the sample
>>>>>>> a4f0984f
{github-samples-url}/caching/multi-site[code].

[[geode-caching-provider-advanced-configuration]]
=== Advanced Caching Configuration

{geode-name} supports additional caching capabilities to manage the entries stored in the cache.

<<<<<<< HEAD
As you can imagine, given that cache entries are stored in-memory, it becomes important to monitor and manage the
available memory wisely. After all, by default, {geode-name} stores data in the JVM Heap.
=======
As you can imagine, given that cache entries are stored in-memory, it becomes important to manage and monitor
the available memory used by the cache. After all, by default, {geode-name} stores data in the JVM Heap.
>>>>>>> a4f0984f

You can employ several techniques to more effectively manage memory, such as using
{apache-geode-docs}/developing/eviction/chapter_overview.html[eviction], possibly
{apache-geode-docs}/developing/storing_data_on_disk/chapter_overview.html[overflowing data to disk],
<<<<<<< HEAD
configuring both entry idle-iimeout_ (TTI) and time-to-live_ (TTL)
{apache-geode-docs}/developing/expiration/chapter_overview.html[expiration policies],
configuring {apache-geode-docs}/managing/region_compression.html[compression],
and using {apache-geode-docs}/managing/heap_use/off_heap_management.html[off-heap] or main memory.
=======
configuring both entry Idle-Timeout_ (TTI) and Time-to-Live_ (TTL)
{apache-geode-docs}/developing/expiration/chapter_overview.html[expiration policies],
configuring {apache-geode-docs}/managing/region_compression.html[compression],
and using {apache-geode-docs}/managing/heap_use/off_heap_management.html[off-heap]
or main memory.
>>>>>>> a4f0984f

You can use several other strategies as well, as described in
{apache-geode-docs}/managing/heap_use/heap_management.html[Managing Heap and Off-heap Memory].

<<<<<<< HEAD
While this is well beyond the scope of this document, know that Spring Data for {geode-name} makes all of these
{spring-data-geode-docs-html}/#bootstrap-annotation-config-regions[configuration options] available.
=======
While this is beyond the scope of this document, know that Spring Data for {geode-name} makes all of these
{spring-data-geode-docs-html}/#bootstrap-annotation-config-regions[configuration options] available to you.
>>>>>>> a4f0984f

[[geode-caching-provider-disable]]
=== Disable Caching

There may be cases where you do not want your Spring Boot application to cache application state with
<<<<<<< HEAD
{spring-framework-docs}/integration.html#cache[Spring's cache abstraction] using {geode-name}. In certain cases, you
may use another Spring supported caching provider, such as Redis, to cache and manage your application state.
In other cases, you may not want to use Spring's cache abstraction at all.

Either way, you can specifically call out your Spring cache abstraction provider by using the `spring.cache.type` property
in `application.properties`:
=======
{spring-framework-docs}/integration.html#cache[Spring's Cache Abstraction] using {geode-name}. In certain cases,
you may use another Spring supported caching provider, such as Redis, to cache and manage your application state.
In other cases, you may not want to use Spring's Cache Abstraction at all.

Either way, you can specifically call out your Spring Cache Abstraction provider by using the `spring.cache.type`
property in `application.properties`:
>>>>>>> a4f0984f

.Use Redis as the Spring Cache Abstraction Provider
====
[source,txt]
----
#application.properties

spring.cache.type=redis
...
----
====

If you prefer not to use Spring's Cache Abstraction to manage your Spring Boot application's state at all, then set
the `spring.cache.type` property to "none":

.Disable Spring's Cache Abstraction
====
[source,txt]
----
#application.properties

spring.cache.type=none
...
----
====

See the Spring Boot {spring-boot-docs-html}/boot-features-caching.html#boot-features-caching-provider-none[documentation]
for more detail.

<<<<<<< HEAD
TIP: You can include multiple providers on the classpath of your Spring Boot application. For instance,
you might use Redis to cache your application's state while using {geode-name} as your application's persistent
data store (the system of record).

NOTE: Spring Boot does not properly recognize `spring.cache.type=[gemfire|geode]`, even though Spring Boot
for {geode-name} is set up to handle either of these property values (either `gemfire` or `geode`).
=======
TIP: You can include multiple caching providers on the classpath of your Spring Boot application. For instance,
you might use Redis to cache your application's state while using {geode-name} as your application's persistent
data store (that is, the System of Record (SOR)).

NOTE: Spring Boot does not properly recognize `spring.cache.type=[gemfire|geode]`, even though Spring Boot
for {geode-name} is set up to handle either of these property values (that is, either `gemfire` or `geode`).
>>>>>>> a4f0984f
<|MERGE_RESOLUTION|>--- conflicted
+++ resolved
@@ -3,17 +3,6 @@
 :gemfire-name: {pivotal-gemfire-name}
 :geode-name: {apache-geode-name}
 
-<<<<<<< HEAD
-One of the easiest, quickest and least invasive ways to start using {geode-name} in your Spring Boot applications
-is to use {geode-name} as a {spring-framework-docs}/integration.html#cache-store-configuration[caching provider]
-in {spring-framework-docs}/integration.html#cache[Spring's cache abstraction]. SDG
-{spring-framework-docs}/integration.html#cache-store-configuration-gemfire[enables]
-{geode-name} to function as a caching provider in Spring's cache abstraction.
-
-TIP: See the _Spring Data for {geode-name} Reference Guide_ for more details on the
-{spring-data-geode-docs-html}/#apis:spring-cache-abstraction[support] and {spring-data-geode-docs-html}/#bootstrap-annotation-config-caching[configuration]
-of {geode-name} as a caching provider in Spring's cache abstraction.
-=======
 
 One of the easiest, quickest and least invasive ways to start using {geode-name} in your Spring Boot applications
 is to use {geode-name} as a {spring-framework-docs}/integration.html#cache-store-configuration[caching provider]
@@ -24,25 +13,16 @@
 TIP: See the _Spring Data for {geode-name} Reference Guide_ for more details on the
 {spring-data-geode-docs-html}/#apis:spring-cache-abstraction[support] and {spring-data-geode-docs-html}/#bootstrap-annotation-config-caching[configuration]
 of {geode-name} as a caching provider in Spring's Cache Abstraction.
->>>>>>> a4f0984f
 
 TIP: Make sure you thoroughly understand the {spring-framework-docs}/integration.html#cache-strategies[concepts]
 behind Spring's cache abstraction before you continue.
 
 TIP: See also the relevant section on {spring-boot-docs-html}/#boot-features-caching[caching]
-<<<<<<< HEAD
-in Spring Boot's reference documentation. Spring Boot even provides auto-configuration support for a few
-simple {spring-boot-docs-html}/#_supported_cache_providers[caching providers].
-
-Indeed, caching can be an effective software design pattern to avoid the cost of invoking
-a potentially expensive operation when, given the same input, the operation yields the same output every time.
-=======
 in Spring Boot's reference documentation. Spring Boot even provides auto-configuration support for a few of the simple
 {spring-boot-docs-html}/#_supported_cache_providers[caching providers].
 
 Indeed, caching can be an effective software design pattern to avoid the cost of invoking a potentially expensive
 operation when, given the same input, the operation yields the same output, every time.
->>>>>>> a4f0984f
 
 Some classic examples of caching include, but are not limited to, looking up a customer by name or account number,
 looking up a book by ISBN, geocoding a physical address, and caching the calculation of a person's credit score
@@ -53,27 +33,15 @@
 Alternatively, VMWare, Inc. offers a commercial solution, built on {geode-name}, called {gemfire-name}.
 
 Spring's {spring-framework-docs}/integration.html#cache-annotations[declarative, annotation-based caching] makes it
-<<<<<<< HEAD
-simple to get started with caching, which is as easy as annotating your application components with
-the appropriate Spring cache annotations.
-=======
 simple to get started with caching, which is as easy as annotating your application components with the appropriate
 Spring cache annotations.
->>>>>>> a4f0984f
 
 TIP: Spring's declarative, annotation-based caching also {spring-framework-docs}/integration.html#cache-jsr-107[supports]
 JCache (JSR-107) annotations.
 
-<<<<<<< HEAD
-For example, suppose you want to cache the results of determining a person's eligibility when applying for a
-loan. A person's financial status is unlikely to change in the time that the computer runs the algorithms to compute
-a person's eligibility after all the financial information for the person has been collected and submitted for review
-and processing.
-=======
 For example, suppose you want to cache the results of determining a person's eligibility when applying for a loan. A
 person's financial status is unlikely to change in the time that the computer runs the algorithms to compute a person's
 eligibility after all the financial information for the person has been collected, submitted for review and processed.
->>>>>>> a4f0984f
 
 Our application might consist of a financial loan service to process a person's eligibility over a given period of time:
 
@@ -95,11 +63,7 @@
 Notice the `@Cacheable` annotation declared on the `processEligibility(:Person, :Timespan)` method of our service class.
 
 When the `FinancialLoanApplicationService.processEligibility(..)` method is called, Spring's caching infrastructure
-<<<<<<< HEAD
-first consults the `EligibilityDecisions` cache to determine if a decision has already been computed for the given
-=======
 first consults the "EligibilityDecisions" cache to determine if a decision has already been computed for the given
->>>>>>> a4f0984f
 person within the given span of time. If the person's eligibility in the given time frame has already been determined,
 the existing decision is returned from the cache. Otherwise, the `processEligibility(..)` method is invoked
 and the result of the method is cached when the method returns, before returning the decision to the caller.
@@ -107,39 +71,22 @@
 Spring Boot for {geode-name} auto-configures {geode-name} as the caching provider when {geode-name} is declared on
 the application classpath and when no other caching provider (such as Redis) has been configured.
 
-<<<<<<< HEAD
-If Spring Boot for {geode-name} detects that another cache provider has already been configured, {geode-name}
-does not function as the caching provider for the application. This lets you configure another store, such as
-=======
 If Spring Boot for {geode-name} detects that another cache provider has already been configured, then {geode-name}
 will not function as the caching provider for the application. This lets you configure another store, such as
->>>>>>> a4f0984f
 Redis, as the caching provider and perhaps use {geode-name} as your application's persistent store.
 
 The only other requirement to enable caching in a Spring Boot application is for the declared caches (as specified
 in Spring's or JSR-107's caching annotations) to have been created and already exist, especially before the operation
-<<<<<<< HEAD
-on which caching has been applied is invoked. This means the backend data store must provide the data structure
-that serves as the cache. For {geode-name}, this means a cache `Region`.
-
-To configure the necessary regions that back the caches declared in Spring's cache annotations,
-use Spring Data for {geode-name}'s
-{spring-data-geode-javadoc}/org/springframework/data/gemfire/config/annotation/EnableCachingDefinedRegions.html[`@EnableCachingDefinedRegions`]
-=======
 on which caching was applied is invoked. This means the backend data store must provide the data structure that serves
 as the cache. For {geode-name}, this means a cache `Region`.
 
 To configure the necessary Regions that back the caches declared in Spring's cache annotations, use Spring Data
 for {geode-name}'s {spring-data-geode-javadoc}/org/springframework/data/gemfire/config/annotation/EnableCachingDefinedRegions.html[`@EnableCachingDefinedRegions`]
->>>>>>> a4f0984f
 annotation.
 
 The following listing shows a complete Spring Boot application:
 
-<<<<<<< HEAD
-=======
 .Spring Boot cache enabled application using {geode-name}
->>>>>>> a4f0984f
 ====
 [source,java]
 ----
@@ -159,13 +106,8 @@
 TIP: The `FinancialLoanApplicationService` is picked up by Spring's classpath component scan, since this class
 is annotated with Spring's `@Service` stereotype annotation.
 
-<<<<<<< HEAD
-TIP: You can set the `DataPolicy` of the region created through the `@EnableCachingDefinedRegions` annotation by
-setting the `clientRegionShortcut` to a valid enumerated value.
-=======
 TIP: You can set the `DataPolicy` of the Region created through the `@EnableCachingDefinedRegions` annotation
 by setting the `clientRegionShortcut` attribute to a valid enumerated value.
->>>>>>> a4f0984f
 
 NOTE: Spring Boot for {geode-name} does not recognize nor apply the `spring.cache.cache-names` property. Instead, you
 should use SDG's `@EnableCachingDefinedRegions` on an appropriate Spring Boot application `@Configuration` class.
@@ -175,28 +117,6 @@
 
 Four different types of caching patterns can be applied with Spring when using {geode-name} for your application caching
 needs:
-<<<<<<< HEAD
-
-* Look-aside caching
-* Near caching
-* Inline caching
-* Multi-site caching
-
-Typically, when most users think of caching, they think of look-aside caching. This is the default caching
-pattern applied by Spring's cache abstraction.
-
-In a nutshell, near caching keeps the data closer to where the data is used, thereby improving on performance due to
-lower latencies when data is needed (no extra network hops). This also improves application throughput -- that is, the
-amount of work completed in a given period of time.
-
-Within inline caching_, developers have a choice between synchronous (read/write-through) and asynchronous
-(write-behind_) configurations depending on the application use case and requirements. Synchronous, read/write-through
-inline caching is necessary if consistency is a concern. Asynchronous, write-behind inline caching is applicable
-if throughput and low-latency are a priority.
-
-Within multi-site caching, there are active-passive and active-active arrangements. More details on multi-site
-caching will be presented in a later release.
-=======
 
 * Look-aside caching
 * Near caching
@@ -217,45 +137,27 @@
 
 Within Multi-site caching, there are active-active and active-passive arrangements. More details on Multi-site caching
 will be presented in a later release.
->>>>>>> a4f0984f
 
 [[geode-caching-provider-look-aside-caching]]
 ==== Look-Aside Caching
 
-<<<<<<< HEAD
-TIP: See the corresponding sample link:guides/caching-look-aside.html[Guide] and {github-samples-url}/caching/look-aside[code]
-to see look-aside caching with {apache-geode-name} in action.
-
-The caching pattern demonstrated in the preceding example is a form of
-https://content.pivotal.io/blog/an-introduction-to-look-aside-vs-inline-caching-patterns[look-aside caching].
-=======
 TIP: See the corresponding sample link:guides/caching-look-aside.html[guide] and {github-samples-url}/caching/look-aside[code]
 to see Look-aside caching with {apache-geode-name} in action.
 
 The caching pattern demonstrated in the preceding example is a form of
 https://content.pivotal.io/blog/an-introduction-to-look-aside-vs-inline-caching-patterns[Look-aside caching]
 (or "_Cache Aside_").
->>>>>>> a4f0984f
 
 Essentially, the data of interest is searched for in the cache first, before calling a potentially expensive
 operation, such as an operation that makes an IO- or network-bound request that results in either a blocking
 or a latency-sensitive computation.
 
-<<<<<<< HEAD
-If the data can be found in the cache (stored in-memory to reduce latency), the data is returned without ever
-invoking the expensive operation. If the data cannot be found in the cache, the operation must be invoked.
-However, before returning, the result of the operation is cached for subsequent requests when the the same input
-is requested again by another caller, resulting in much improved response times.
-
-The typical look-aside caching pattern applied in your application code looks similar to the following:
-=======
 If the data can be found in the cache (stored in-memory to reduce latency), the data is returned without ever invoking
 the expensive operation. If the data cannot be found in the cache, the operation must be invoked. However, before
 returning, the result of the operation is cached for subsequent requests when the same input is requested again by
 another caller, resulting in much improved response times.
 
 The typical Look-aside caching pattern applied in your Spring application code looks similar to the following:
->>>>>>> a4f0984f
 
 .Look-Aside Caching Pattern Applied
 ====
@@ -282,50 +184,22 @@
 ====
 
 In this design, the `CustomerRepository` is perhaps a JDBC- or JPA/Hibernate-backed implementation that accesses
-<<<<<<< HEAD
-the external data source (the RDBMS) directly. The `@Cacheable` annotation wraps, or "`decorates`",
-the `findByAccount(:Account):Customer` operation to provide caching facilities.
-
-NOTE: This operation may be expensive, because it might validate the customer's account before looking up the customer,
-=======
 the external data source (for example, an RDBMS) directly. The `@Cacheable` annotation wraps, or "decorates",
 the `findByAccount(:Account):Customer` operation (method) to provide caching behavior.
 
 NOTE: This operation may be expensive because it may validate the customer's account before looking up the customer,
->>>>>>> a4f0984f
 pull multiple bits of information to retrieve the customer record, and so on -- hence the need for caching.
 
 [[geode-caching-provider-near-caching]]
 ==== Near Caching
 
 TIP: See the corresponding sample link:guides/caching-near.html[guide] and {github-samples-url}/caching/near[code]
-<<<<<<< HEAD
-to see near caching with {apache-geode-name} in action.
-=======
 to see Near caching with {apache-geode-name} in action.
->>>>>>> a4f0984f
 
 Near caching is another pattern of caching where the cache is collocated with the application. This is useful when
 the caching technology is configured in a client/server arrangement.
 
 We already mentioned that Spring Boot for {geode-name} <<clientcache-applications.adoc#geode-clientcache-applications, provides>>
-<<<<<<< HEAD
-an auto-configured `ClientCache` instance by default. A `ClientCache` instance is most effective
-when the data access operations, including cache access, are distributed to the servers in a cluster that is accessible to the
-client and, in most cases, multiple clients. This lets other cache client applications access the same data.
-However, this also means the application incurs a network hop penalty to evaluate the presence of the data
-in the cache.
-
-To help avoid the cost of this network hop in a client/server topology, a local cache can be established to
-maintain a subset of the data in the corresponding server-side cache (that is, a region). Therefore, the client cache
-contains only the data of interest to the application. This "`local`" cache (that is, a client-side region) is consulted
-before forwarding the lookup request to the server.
-
-To enable near caching when using either {geode-name}, change the region's (that is the `Cache` in Spring's
-cache abstraction) data management policy from `PROXY` (the default) to `CACHING_PROXY`:
-
-.Enabling Near Caching using {geode-name}
-=======
 an auto-configured `ClientCache` instance by default. A `ClientCache` instance is most effective when the data access
 operations, including cache access, are distributed to the servers in a cluster that is accessible to the client and,
 in most cases, multiple clients. This lets other cache client applications access the same data. However, this also
@@ -340,7 +214,6 @@
 data management policy from `PROXY` (the default) to `CACHING_PROXY`:
 
 .Enable Near Caching with {geode-name}
->>>>>>> a4f0984f
 ====
 [source,java]
 ----
@@ -355,39 +228,19 @@
 ----
 ====
 
-<<<<<<< HEAD
-TIP: The default client region data management policy is
-=======
 TIP: The default client Region data management policy is
->>>>>>> a4f0984f
 {apache-geode-javadoc}/org/apache/geode/cache/client/ClientRegionShortcut.html#PROXY[`ClientRegionShortcut.PROXY`].
 As a result, all data access operations are immediately forwarded to the server.
 
 TIP: See also the {geode-name} documentation concerning
 {apache-geode-docs}/developing/events/how_client_server_distribution_works.html[client/server event distribution]
-<<<<<<< HEAD
-and, specifically, "`Client Interest Registration on the Server,`" which applies when you use client `CACHING_PROXY` regions to manage state
-in addition to the corresponding server-side region. This is necessary to receive updates on entries in the region
-that might have been changed by other clients that have access to the same data.
-=======
 and, specifically, "`Client Interest Registration on the Server,`" which applies when you use client `CACHING_PROXY`
 Regions to manage state in addition to the corresponding server-side Region. This is necessary to receive updates on
 entries in the Region that might have been changed by other clients that have access to the same data.
->>>>>>> a4f0984f
 
 [[geode-caching-provider-inline-caching]]
 ==== Inline Caching
 
-<<<<<<< HEAD
-The next pattern of caching covered in this chapter is inline caching.
-
-You can apply two different configurations of inline caching to your Spring Boot applications
-when you use the inline caching pattern: synchronous (read/write-through) and asynchronous (write-behind).
-
-NOTE: Asynchronous (currently) offers only write capabilities, from the cache to the external data source.
-There is no option to asynchronously and automatically load the cache when the value becomes available in the
-external data source.
-=======
 The next pattern of caching covered in this chapter is Inline caching.
 
 You can apply two different configurations of Inline caching to your Spring Boot applications when you use
@@ -395,41 +248,11 @@
 
 NOTE: Asynchronous (currently) offers only write capabilities, from the cache to the external data source. There is no
 option to asynchronously and automatically load the cache when the value becomes available in the external data source.
->>>>>>> a4f0984f
 
 [[geode-caching-provider-inline-caching-synchronous]]
 ===== Synchronous Inline Caching
 
 TIP: See the corresponding sample link:guides/caching-inline.html[guide] and {github-samples-url}/caching/inline[code]
-<<<<<<< HEAD
-to see inline caching with {geode-name} in action.
-
-When employing inline caching and a cache miss occurs, the application service method may still not be invoked, since
-a cache can be configured to invoke a loader to load the missing entry from an external data source.
-
-With {geode-name}, you can configure the cache (or, to use {geode-name} terminology, the region) with a
-{apache-geode-javadoc}/org/apache/geode/cache/CacheLoader.html[`CacheLoader`]. A `CacheLoader` is implemented to retrieve
-missing values from an external data source when a cache miss occurs. The external data source could be an RDBMS or any other type of data store (for example, another NoSQL
-data store, such as Apache Cassandra, MongoDB, or Neo4j).
-
-TIP: See the {geode-name} User Guide on
-{apache-geode-docs}/developing/outside_data_sources/how_data_loaders_work.html[data loaders] for more details.
-
-Likewise, you can also configure an {geode-name} region with a
-{apache-geode-javadoc}/org/apache/geode/cache/CacheWriter.html[`CacheWriter`].  A `CacheWriter` is responsible for writing
-an entry that has been put into the region to the backend data store, such as an RDBMS. This is referred to as a "`write-through`"
-operation, because it is synchronous. If the backend data store fails to be updated, the entry is not stored in
-the region. This helps to ensure consistency between the backend data store and the {geode-name} region.
-
-TIP: You can also implement inline caching by using asynchronous write-behind operations by registering
-an {apache-geode-javadoc}/org/apache/geode/cache/asyncqueue/AsyncEventListener.html[`AsyncEventListener`] on an
-{apache-geode-javadoc}/org/apache/geode/cache/asyncqueue/AsyncEventQueue.html[`AsyncEventQueue`] attached to a server-side region.
-See the {geode-name} User Guide for more
-{apache-geode-docs}/developing/events/implementing_write_behind_event_handler.html[detail]. We cover asynchronous
-write-behind inline caching in the next section.
-
-The typical pattern of inline caching when applied to application code looks similar to the following:
-=======
 to see Inline caching with {geode-name} in action.
 
 When employing Inline caching and a cache miss occurs, the application service method might not be invoked still, since
@@ -458,7 +281,6 @@
 write-behind Inline caching in the next section.
 
 The typical pattern of Inline caching when applied to application code looks similar to the following:
->>>>>>> a4f0984f
 
 .Inline Caching Pattern Applied
 ====
@@ -483,32 +305,18 @@
 ----
 ====
 
-<<<<<<< HEAD
-The main difference is that no Spring or JSR-107 caching annotations are applied to the application's service methods
-and the `CustomerRepository` accesses {geode-name} directly and NOT the RDBMS.
-=======
 The main difference is that no Spring or JSR-107 caching annotations are applied to the application's service methods,
 and the `CustomerRepository` accesses {geode-name} directly and the RDBMS indirectly.
->>>>>>> a4f0984f
 
 [[geode-caching-provider-inline-caching-synchronous-cacheloader-cachewriter]]
 ====== Implementing CacheLoaders and CacheWriters for Inline Caching
 
-<<<<<<< HEAD
-You can use Spring to configure a `CacheLoader` or `CacheWriter` as a bean in the Spring `ApplicationContext`
-and then wire the loader or writer to a region. Given that the `CacheLoader` or `CacheWriter` is a Spring bean
-like any other bean in the Spring `ApplicationContext`, you can inject any `DataSource` you like into the loader or writer.
-
-While you can configure client regions with `CacheLoaders` and `CacheWriters`, it is more common to
-configure the corresponding server-side region:
-=======
 You can use Spring to configure a `CacheLoader` or `CacheWriter` as a bean in the Spring `ApplicationContext` and then
 wire the loader or writer to a Region. Given that the `CacheLoader` or `CacheWriter` is a Spring bean like any other
 bean in the Spring `ApplicationContext`, you can inject any `DataSource` you like into the loader or writer.
 
 While you can configure client Regions with `CacheLoaders` and `CacheWriters`, it is more common to configure
 the corresponding server-side Region:
->>>>>>> a4f0984f
 
 ====
 [source,java]
@@ -562,11 +370,7 @@
 Then you could implement the {apache-geode-javadoc}/org/apache/geode/cache/CacheLoader.html[`CacheLoader`]
 and {apache-geode-javadoc}/org/apache/geode/cache/CacheWriter.html[`CacheWriter`] interfaces, as appropriate:
 
-<<<<<<< HEAD
-.DecisionManagementSystemLoader
-=======
 .EligibilityDecisionLoader
->>>>>>> a4f0984f
 ====
 [source,java]
 ----
@@ -592,17 +396,10 @@
 TIP: SBDG provides the `org.springframework.geode.cache.support.CacheLoaderSupport` `@FunctionalInterface` to
 conveniently implement application `CacheLoaders`.
 
-<<<<<<< HEAD
-If the configured `CacheLoader` still cannot resolve the value, the cache lookup operation results in a miss
-and the application service method is then invoked to compute the value:
-
-.DecisionManagementSystemWriter
-=======
 If the configured `CacheLoader` still cannot resolve the value, the cache lookup operation results in a cache miss
 and the application service method is then invoked to compute the value:
 
 .EligibilityDecisionWriter
->>>>>>> a4f0984f
 ====
 [source,java]
 ----
@@ -634,48 +431,14 @@
 TIP: SBDG provides the `org.springframework.geode.cache.support.CacheWriterSupport` interface to conveniently implement
 application `CacheWriters`.
 
-<<<<<<< HEAD
-NOTE: Your `CacheWriter` implementation can use any data access technology to interface with
-your backend data store (for example JDBC, Spring's `JdbcTemplate`, JPA with Hibernate, and others). It is not limited to using only
-a `javax.sql.DataSource`. In fact, we present another, more useful and convenient approach to implementing
-inline caching in the next section.
-=======
 NOTE: Your `CacheWriter` implementation can use any data access technology to interface with your backend data store
 (for example JDBC, Spring's `JdbcTemplate`, JPA with Hibernate, and others). It is not limited to using only a
 `javax.sql.DataSource`. In fact, we present another, more useful and convenient approach to implementing Inline caching
 in the next section.
->>>>>>> a4f0984f
 
 [[geode-caching-provider-inline-caching-synchronous-using-spring-data-repositories]]
 ====== Inline Caching with Spring Data Repositories
 
-<<<<<<< HEAD
-Spring Boot for {geode-name} (SBDG) offers dedicated support to configure inline caching with Spring Data
-Repositories.
-
-This is powerful, because it lets you:
-
-* Access any backend data store supported by Spring Data (such as Redis for key-value or other data structures,
-MongoDB for documents, Neo4j for graphs, Elasticsearch for search, and so on).
-
-* Use complex mapping strategies (such as ORM provided by JPA with Hibernate).
-
-We believe that users should store data where it is most easily accessible. If you access
-and process documents, then MongoDB, Couchbase, or another document store is probably going to be the most logical
-choice to manage your application's documents.
-
-However, this does not mean that you have to give up {geode-name} in your application/system architecture. You can use
-each data store for what it is good at. While MongoDB is excellent at handling documents, {geode-name} is a highly
-valuable choice for consistency, high availability, low-latency, high-throughput, multi-site, scale-out application
-use cases.
-
-As such, using {geode-name}'s `CacheLoader` and `CacheWriter` provides a nice integration point between itself
-and other data stores to best serve your application's use case and requirements.
-
-Suppose you use JPA and Hibernate to access (store and read) data managed in an Oracle Database. Then, you can
-configure {geode-name} to read/write-through to the backend Oracle Database when performing cache (Region) operations
-by delegating to a Spring Data JPA Repository.
-=======
 Spring Boot for {geode-name} offers dedicated support to configure Inline caching with Spring Data Repositories.
 
 This is powerful, because it lets you:
@@ -699,7 +462,6 @@
 Suppose you use JPA and Hibernate to access data managed in an Oracle database. Then, you can configure {geode-name} to
 read/write-through to the backend Oracle database when performing cache (Region) operations by delegating to a
 Spring Data JPA Repository.
->>>>>>> a4f0984f
 
 The configuration might look something like:
 
@@ -725,26 +487,6 @@
 
 SBDG provides the `InlineCachingRegionConfigurer<ENTITY, ID>` interface.
 
-<<<<<<< HEAD
-Given a `Predicate` to express the criteria used to match the target region by name and a Spring Data `CrudRepository`,
-the `InlineCachingRegionConfigurer` configure and adapts the Spring Data `CrudRepository` as a `CacheLoader` and
-`CacheWriter` registered on the region (for example, `Customers`) to enable inline caching functionality.
-
-You need only declare `InlineCachingRegionConfigurer` as a bean in the Spring `ApplicationContext` and make
-the association between the region (by name) and the appropriate Spring Data `CrudRepository`.
-
-In this example, we used JPA and Spring Data JPA to store and retrieve the data in the cache (region) to and from a backend
-database. However, you can inject any Spring Data repository for any data store (Redis, MongoDB, and others) that supports
-the Spring Data repository abstraction.
-
-TIP: If you want only to support one-way data access operations when you use inline caching, you can use either
-the `RepositoryCacheLoaderRegionConfigurer` for reads or the `RepositoryCacheWriterRegionConfigurer` for writes,
-instead of the `InlineCachingRegionConfigurer`, which supports both reads and writes.
-
-TIP: To see a similar implementation of inline caching with a database (an in-memory HSQLDB database) in action,
-see the https://github.com/spring-projects/spring-boot-data-geode/blob/master/spring-geode/src/test/java/org/springframework/geode/cache/inline/database/InlineCachingWithDatabaseIntegrationTests.java[`InlineCachingWithDatabaseIntegrationTests`] test class
-from the SBDG test suite. A dedicated sample will be provided in a future release.
-=======
 Given a `Predicate` to express the criteria used to match the target Region by name and a Spring Data `CrudRepository`,
 the `InlineCachingRegionConfigurer` configures and adapts the Spring Data `CrudRepository` as a `CacheLoader`
 and `CacheWriter` registered on the Region (for example, "Customers") to enable Inline caching functionality.
@@ -763,21 +505,11 @@
 TIP: To see a similar implementation of Inline caching with a database (an in-memory HSQLDB database) in action, see the
 https://github.com/spring-projects/spring-boot-data-geode/blob/master/spring-geode/src/test/java/org/springframework/geode/cache/inline/database/InlineCachingWithDatabaseIntegrationTests.java[`InlineCachingWithDatabaseIntegrationTests`]
 test class from the SBDG test suite. A dedicated sample will be provided in a future release.
->>>>>>> a4f0984f
 
 [[geode-caching-provider-inline-caching-asynchronous]]
 ===== Asynchronous Inline Caching
 
 TIP: See the corresponding sample link:guides/caching-inline-async.html[guide]
-<<<<<<< HEAD
-and {github-samples-url}/caching/inline-async[code] to see asynchronous inline caching with {geode-name} in action.
-
-If consistency between the cache and your external data source is not a concern and you need only write
-from the cache to the backend data store periodically, you can employ asynchronous (write-behind) inline caching.
-
-As the term, "`write-behind,`" implies, a write to the backend data store is asynchronous and not strictly tied to the
-cache operation. As a result, the backend data store is in an "`eventually consistent`" state, since the cache is
-=======
 and {github-samples-url}/caching/inline-async[code] to see asynchronous Inline caching with {geode-name} in action.
 
 If consistency between the cache and your external data source is not a concern, and you need only write from the cache
@@ -785,7 +517,6 @@
 
 As the term, "write-behind", implies, a write to the backend data store is asynchronous and not strictly tied to the
 cache operation. As a result, the backend data store is in an "eventually consistent" state, since the cache is
->>>>>>> a4f0984f
 primarily used by the application at runtime to access and manage data. In this case, the backend data store is used
 to persist the state of the cache (and that of the application) at periodic intervals.
 
@@ -800,22 +531,6 @@
 [[geode-caching-provider-inline-caching-asynchronous-asynceventlistener]]
 ====== Implementing an AsyncEventListener for Inline Caching
 
-<<<<<<< HEAD
-If you were to configure asynchronous (write-behind) inline caching by hand, you would need to do all of
-the following yourself:
-
-1. Implement an `AsyncEventListener` to write to an external data source on cache events.
-2. Configure, create, and register the listener with an `AsyncEventQueue` (AEQ).
-3. Create a region to serve as the source of cache events and attach the AEQ to the region.
-
-The advantage of this approach is that you have access to and control over low-level configuration details. The disadvantage
-is that with more moving parts, it is easier to make errors.
-
-Following on from our synchronous (read/write-through_) inline caching examples from the prior sections,
-our `AsyncEventListener` implementation might appear as follows:
-
-.Example `AsyncEventListener` for Async _Inline Caching_
-=======
 If you were to configure asynchronous, write-behind Inline caching by hand, you would need to do the following yourself:
 
 . Implement an `AsyncEventListener` to write to an external data source on cache events.
@@ -829,7 +544,6 @@
 our `AsyncEventListener` implementation might appear as follows:
 
 .Example `AsyncEventListener` for Asynchronous, Write-Behind Inline Caching
->>>>>>> a4f0984f
 ====
 [source,java]
 ----
@@ -853,16 +567,6 @@
 ----
 ====
 
-<<<<<<< HEAD
-NOTE: Instead of directly injecting a `DataSource` into your `AsyncEventListener`, you could use JDBC,
-Spring's `JdbcTemplate`, JPA and Hibernate, or another data access API or framework. Later in this chapter, we show how SBDG
-simplifies the `AsyncEventListener` implementation by using Spring Data repositories.
-
-Then we need to register this listener with a `AsyncEventQueue` (AEQ) (step 2 from the algorithm shown earlier) and attach it to the target region
-that will be the source of the cache events we want to persist asynchronously (step 3):
-
-.Configure and Create an `AsyncEventQueue`
-=======
 NOTE: Instead of directly injecting a `DataSource` into your `AsyncEventListener`, you could use JDBC, Spring's
 `JdbcTemplate`, JPA and Hibernate, or another data access API or framework. Later in this chapter, we show how SBDG
 simplifies the `AsyncEventListener` implementation by using Spring Data Repositories.
@@ -871,7 +575,6 @@
 to the target Region that will be the source of the cache events we want to persist asynchronously (step 3):
 
 .Create and Configure an `AsyncEventQueue`
->>>>>>> a4f0984f
 ====
 [source,java]
 ----
@@ -921,11 +624,7 @@
 While this approach affords you a lot of control over the low-level configuration, in addition to
 your `AsyncEventListener` implementation, this is a lot of boilerplate code.
 
-<<<<<<< HEAD
-TIP: See the Javadoc on SDG's {spring-data-geode-javadoc}/org/springframework/data/gemfire/wan/AsyncEventQueueFactoryBean.html[`AsyncEventQueueFactoryBean`]
-=======
 TIP: See the Javadoc for SDG's {spring-data-geode-javadoc}/org/springframework/data/gemfire/wan/AsyncEventQueueFactoryBean.html[`AsyncEventQueueFactoryBean`]
->>>>>>> a4f0984f
 for more detail on the configuration of the AEQ.
 
 TIP: See {geode-name}'s {apache-geode-docs}/developing/events/implementing_write_behind_event_handler.html[User Guide]
@@ -936,18 +635,11 @@
 [[geode-caching-provider-inline-caching-asynchronous-using-spring-data-repositories]]
 ====== Asynchronous Inline Caching with Spring Data Repositories
 
-<<<<<<< HEAD
-The implementation and configuration of the `AsyncEventListener` as well as the AEQ shown in the <<geode-caching-provider-inline-caching-asynchronous-asynceventlistener,preceding section>> can be simplified
-as follows:
-
-.Using SBDG to configure Asynchronous (Write-Behind) Inline Caching
-=======
 The implementation and configuration of the `AsyncEventListener` as well as the AEQ shown in
 the <<geode-caching-provider-inline-caching-asynchronous-asynceventlistener,preceding section>>
 can be simplified as follows:
 
 .Using SBDG to configure Asynchronous, Write-Behind Inline Caching
->>>>>>> a4f0984f
 ====
 [source,java]
 ----
@@ -972,13 +664,8 @@
 ====
 
 The `AsyncInlineCachingRegionConfigurer.create(..)` method is overloaded to accept a `Predicate` in place of the `String`
-<<<<<<< HEAD
-to programmatically express more powerful matching logic and identify the target region (by name) on which to
-configure asynchronous inline caching functionality.
-=======
 to programmatically express more powerful matching logic and identify the target Region (by name) on which to configure
 asynchronous Inline caching functionality.
->>>>>>> a4f0984f
 
 The `AsyncInlineCachingRegionConfigurer` uses the https://en.wikipedia.org/wiki/Builder_pattern[Builder software design pattern]
 and `withQueue*(..)` builder methods to configure the underlying `AsyncEventQueue` (AEQ) when the queue's configuration
@@ -993,24 +680,6 @@
 [[geode-caching-provider-inline-caching-asynchronous-listener]]
 ====== About `RepositoryAsyncEventListener`
 
-<<<<<<< HEAD
-The SBDG `RepositoryAsyncEventListener` class is the magic sauce behind the integration of the cache with an external
-data source.
-
-The listener is a specialized https://en.wikipedia.org/wiki/Adapter_pattern[adapter] that processes `AsyncEvents` by
-invoking an appropriate `CrudRepository` method based on the cache operation. The listener requires an instance of
-`CrudRepository`. The listener supports any external data source supported by Spring Data's
-repository abstraction.
-
-Backend data-store, data-access operations (such as INSERT, UPDATE, DELETE, and so on) triggered by cache events
-are performed asynchronously from the cache operation. This means the state of the cache and backend data store
-will be "`eventually consistent`".
-
-Given the complex nature of "`eventually consistent`" systems and asynchronous concurrent processing, the
-`RepositoryAsyncEventListener` lets you register a custom `AsyncEventErrorHandler` to handle the errors
-that occur during processing of `AsyncEvents`, perhaps due to a faulty backend data-store data-access operation
-(such as `OptimisticLockingFailureException`), in an application-relevant way.
-=======
 The SBDG `RepositoryAsyncEventListener` class is the magic ingredient behind the integration of the cache with
 an external data source.
 
@@ -1026,7 +695,6 @@
 `RepositoryAsyncEventListener` lets you register a custom `AsyncEventErrorHandler` to handle the errors that occur
 during processing of `AsyncEvents`, perhaps due to a faulty backend data store data access operation (such as
 `OptimisticLockingFailureException`), in an application-relevant way.
->>>>>>> a4f0984f
 
 The `AsyncEventErrorHandler` interface is a `java.util.function.Function` implementation and `@FunctionalInterface`
 defined as:
@@ -1044,13 +712,8 @@
 the `AsyncEvent`.
 
 Since the `AsyncEventErrorHandler` interface implements `Function`, you should override the `apply(:AsyncEventError)`
-<<<<<<< HEAD
-method to handle the error with application-specific actions. The handler returns a `Boolean` to indicate whether it was
-able to handle the error or not:
-=======
 method to handle the error with application-specific actions. The handler returns a `Boolean` to indicate whether it
 was able to handle the error or not:
->>>>>>> a4f0984f
 
 .Custom `AsyncEventErrorHandler` implementation
 ====
@@ -1106,26 +769,15 @@
 ----
 ====
 
-<<<<<<< HEAD
-Also, since `AsyncEventErrorHandler` implements `Function`, you can https://en.wikipedia.org/wiki/Composite_pattern["`compose`"]
-=======
 Also, since `AsyncEventErrorHandler` implements `Function`, you can https://en.wikipedia.org/wiki/Composite_pattern[compose]
->>>>>>> a4f0984f
 multiple error handlers by using {jdk-javadoc}/java/util/function/Function.html#andThen-java.util.function.Function-[`Function.andThen(:Function)`].
 
 By default, the `RepositoryAsyncEventListener` handles `CREATE`, `UPDATE`, and `REMOVE` cache event, entry operations.
 
-<<<<<<< HEAD
-`CREATE` and `UPDATE` translate to `CrudRepository.save(entity)`, where the `entity` is derived from
-`AsyncEvent.getDeserializedValue()`.
-
-`REMOVE` translates to `CrudRepository.delete(entity)`, where the `entity` is derived from
-=======
 `CREATE` and `UPDATE` translate to `CrudRepository.save(entity)`. The `entity` is derived from
 `AsyncEvent.getDeserializedValue()`.
 
 `REMOVE` translates to `CrudRepository.delete(entity)`. The `entity` is derived from
->>>>>>> a4f0984f
 `AsyncEvent.getDeserializedValue()`.
 
 The cache {apache-geode-javadoc}/org/apache/geode/cache/Operation.html[`Operation`] to `CrudRepository` method is
@@ -1193,15 +845,9 @@
 ----
 ====
 
-<<<<<<< HEAD
-You can then register your user-defined, `AsyncEventOperationRepositoryFunction`
-(that is, `InvalidateAsyncEventRepositoryFunction`) with the `RepositoryAsyncEventListener` by using the
-`AsyncInlineCachingRegionConfigurer`:
-=======
 You can then register your user-defined, `AsyncEventOperationRepositoryFunction` (that is,
 `InvalidateAsyncEventRepositoryFunction`) with the `RepositoryAsyncEventListener` by using
 the `AsyncInlineCachingRegionConfigurer`:
->>>>>>> a4f0984f
 
 .Configuring a user-defined `AsyncEventOperationRepositoryFunction`
 ====
@@ -1241,18 +887,6 @@
 [[geode-caching-provider-inline-caching-asynchronous-region-configurer]]
 ====== About `AsyncInlineCachingRegionConfigurer`
 
-<<<<<<< HEAD
-As we saw in the previous section, you can intercept and post-process the key components that are constructed
-and configured by the `AsyncInlineCachingRegionConfigurer` class during initialization.
-
-SBDG's lets you intercept and post-process the `AsyncEventListener` (such as `RepositoryAsyncEventListener`), the
-`AsyncEventQueueFactory` and even the `AsyncEventQueue` created by the `AsyncInlineCachingRegionConfigurer`
-(a SDG {spring-data-geode-javadoc}/org/springframework/data/gemfire/config/annotation/RegionConfigurer.html[`RegionConfigurer`])
-during Spring `ApplicationContext` bean initialization.
-
-The `AsyncInlineCachingRegionConfigurer` class provides the following builder methods to intercept and post-process
-any of the following {geode-name} objects:
-=======
 As we saw in the previous section, you can intercept and post-process the essential components that are constructed
 and configured by the `AsyncInlineCachingRegionConfigurer` class during initialization.
 
@@ -1263,26 +897,11 @@
 
 The `AsyncInlineCachingRegionConfigurer` class provides the following builder methods to intercept and post-process any
 of the following {geode-name} objects:
->>>>>>> a4f0984f
 
 * `applyToListener(:Function<AsyncEventListener, AsyncEventListener>)`
 * `applyToQueue(:Function<AsyncEventQueue, AsyncEventQueue>)`
 * `applyToQueueFactory(:Function<AsyncEventQueueFactory, AsyncEventQueueFactory>)`
 
-<<<<<<< HEAD
-All of these `apply*` methods accept a `java.util.function.Function` that "`applies`" the logic of the `Function` to
-the {geode-name} object (such as `AsyncEventListener`), returning the object as a result.
-
-TIP: The {geode-name} object returned by the `Function` may be the same object, a proxy, or a completely new object.
-Essentially, the returned object can be anything you want. This is the fundamental premise behind
-Aspect-Oriented Programming (AOP) and the https://en.wikipedia.org/wiki/Decorator_pattern[decorator software design pattern].
-
-These `apply*` methods and the supplied `Function` let you decorate, enhance, post-process, or otherwise modify
-the {geode-name} objects created by the listener.
-
-The `AsyncInlineCachingRegionConfigurer` strictly adheres to the https://en.wikipedia.org/wiki/Open%E2%80%93closed_principle[open/close principle]
-as well and is, therefore, flexibly extensible.
-=======
 All of these `apply*` methods accept a `java.util.function.Function` that applies the logic of the `Function` to
 the {geode-name} object (such as `AsyncEventListener`), returning the object as a result.
 
@@ -1295,20 +914,10 @@
 
 The `AsyncInlineCachingRegionConfigurer` strictly adheres to the https://en.wikipedia.org/wiki/Open%E2%80%93closed_principle[open/close principle]
 and is, therefore, flexibly extensible.
->>>>>>> a4f0984f
 
 [[geode-caching-provider-multi-site-caching]]
 ==== Multi-Site Caching
 
-<<<<<<< HEAD
-The final pattern of caching presented in this chapter is multi-site caching.
-
-As described earlier, there are two configuration arrangements, depending on your application usage patterns, requirements,
-and user demographic: active-active and active-passive.
-
-Multi-site caching, along with active-active and active-passive configuration arrangements, are described
-in more detail in the sample link:guides/caching-multi-site.html[guide]. Also, be sure to review the Sample
-=======
 The final pattern of caching presented in this chapter is Multi-site caching.
 
 As described earlier, there are two configuration arrangements, depending on your application usage patterns,
@@ -1316,7 +925,6 @@
 
 Multi-site caching, along with active-active and active-passive configuration arrangements, are described in more detail
 in the sample link:guides/caching-multi-site.html[guide]. Also, be sure to review the sample
->>>>>>> a4f0984f
 {github-samples-url}/caching/multi-site[code].
 
 [[geode-caching-provider-advanced-configuration]]
@@ -1324,60 +932,34 @@
 
 {geode-name} supports additional caching capabilities to manage the entries stored in the cache.
 
-<<<<<<< HEAD
-As you can imagine, given that cache entries are stored in-memory, it becomes important to monitor and manage the
-available memory wisely. After all, by default, {geode-name} stores data in the JVM Heap.
-=======
 As you can imagine, given that cache entries are stored in-memory, it becomes important to manage and monitor
 the available memory used by the cache. After all, by default, {geode-name} stores data in the JVM Heap.
->>>>>>> a4f0984f
 
 You can employ several techniques to more effectively manage memory, such as using
 {apache-geode-docs}/developing/eviction/chapter_overview.html[eviction], possibly
 {apache-geode-docs}/developing/storing_data_on_disk/chapter_overview.html[overflowing data to disk],
-<<<<<<< HEAD
-configuring both entry idle-iimeout_ (TTI) and time-to-live_ (TTL)
-{apache-geode-docs}/developing/expiration/chapter_overview.html[expiration policies],
-configuring {apache-geode-docs}/managing/region_compression.html[compression],
-and using {apache-geode-docs}/managing/heap_use/off_heap_management.html[off-heap] or main memory.
-=======
 configuring both entry Idle-Timeout_ (TTI) and Time-to-Live_ (TTL)
 {apache-geode-docs}/developing/expiration/chapter_overview.html[expiration policies],
 configuring {apache-geode-docs}/managing/region_compression.html[compression],
 and using {apache-geode-docs}/managing/heap_use/off_heap_management.html[off-heap]
 or main memory.
->>>>>>> a4f0984f
 
 You can use several other strategies as well, as described in
 {apache-geode-docs}/managing/heap_use/heap_management.html[Managing Heap and Off-heap Memory].
 
-<<<<<<< HEAD
-While this is well beyond the scope of this document, know that Spring Data for {geode-name} makes all of these
-{spring-data-geode-docs-html}/#bootstrap-annotation-config-regions[configuration options] available.
-=======
 While this is beyond the scope of this document, know that Spring Data for {geode-name} makes all of these
 {spring-data-geode-docs-html}/#bootstrap-annotation-config-regions[configuration options] available to you.
->>>>>>> a4f0984f
 
 [[geode-caching-provider-disable]]
 === Disable Caching
 
 There may be cases where you do not want your Spring Boot application to cache application state with
-<<<<<<< HEAD
-{spring-framework-docs}/integration.html#cache[Spring's cache abstraction] using {geode-name}. In certain cases, you
-may use another Spring supported caching provider, such as Redis, to cache and manage your application state.
-In other cases, you may not want to use Spring's cache abstraction at all.
-
-Either way, you can specifically call out your Spring cache abstraction provider by using the `spring.cache.type` property
-in `application.properties`:
-=======
 {spring-framework-docs}/integration.html#cache[Spring's Cache Abstraction] using {geode-name}. In certain cases,
 you may use another Spring supported caching provider, such as Redis, to cache and manage your application state.
 In other cases, you may not want to use Spring's Cache Abstraction at all.
 
 Either way, you can specifically call out your Spring Cache Abstraction provider by using the `spring.cache.type`
 property in `application.properties`:
->>>>>>> a4f0984f
 
 .Use Redis as the Spring Cache Abstraction Provider
 ====
@@ -1407,18 +989,9 @@
 See the Spring Boot {spring-boot-docs-html}/boot-features-caching.html#boot-features-caching-provider-none[documentation]
 for more detail.
 
-<<<<<<< HEAD
-TIP: You can include multiple providers on the classpath of your Spring Boot application. For instance,
-you might use Redis to cache your application's state while using {geode-name} as your application's persistent
-data store (the system of record).
-
-NOTE: Spring Boot does not properly recognize `spring.cache.type=[gemfire|geode]`, even though Spring Boot
-for {geode-name} is set up to handle either of these property values (either `gemfire` or `geode`).
-=======
 TIP: You can include multiple caching providers on the classpath of your Spring Boot application. For instance,
 you might use Redis to cache your application's state while using {geode-name} as your application's persistent
 data store (that is, the System of Record (SOR)).
 
 NOTE: Spring Boot does not properly recognize `spring.cache.type=[gemfire|geode]`, even though Spring Boot
-for {geode-name} is set up to handle either of these property values (that is, either `gemfire` or `geode`).
->>>>>>> a4f0984f
+for {geode-name} is set up to handle either of these property values (that is, either `gemfire` or `geode`).