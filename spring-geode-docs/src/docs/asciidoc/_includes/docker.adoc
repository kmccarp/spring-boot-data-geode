--- conflicted
+++ resolved
@@ -9,27 +9,6 @@
 Containers offer a controlled environment to predictably build (configure and package), run, and manage your applications
 in a reliable and repeatable manner, regardless of context. In many situations, the intrinsic benefit of using containers is obvious.
 
-<<<<<<< HEAD
-Understandably, {docker-site-url}[Docker's] popularity took off like wildfire, given its highly powerful and simplified
-model for creating, using, and managing containers to run packaged applications.
-
-Docker's ecosystem is also quite impressive, with the advent of {testcontainers-url}[testcontainers]
-and Spring Boot's now {spring-boot-docs-html}/spring-boot-features.html#building-docker-images[dedicated support]
-to create packaged Spring Boot apps in {docker-docs-url}/get-started/overview/#docker-objects[Docker images]
-that are then later run in a Docker container.
-
-TIP: See also {spring-boot-docs-html}/deployment.html#containers-deployment["`Deploying to Containers`"] to learn more.
-
-{geode-name} can also run in a controlled, containerized environment. The goal of this chapter
-is to get you started running {geode-name} in a container and interfacing to a containerized {geode-name} cluster from
-your Spring Boot, {geode-name} client applications.
-
-This chapter does not cover how to run your Spring Boot, {geode-name} client applications in a container, since that is
-already covered by Spring Boot (again, see the Spring Boot documentation for {spring-boot-docs-html}/spring-boot-features.html#building-docker-images[Docker images]
-and {spring-boot-docs-html}/deployment.html#containers-deployment[container deployment], along with Docker's {docker-docs-url}/get-started/overview/[documentation]).
-Instead, our focus is on how to run an {geode-name} cluster in a container and connect to it from a Spring Boot,
-{geode-name} client application, regardless of whether the app runs in a container or not.
-=======
 The state of modern software application development is moving towards https://www.docker.com/resources/what-container[containerization].
 Containers offer a controlled environment to predictably build (compile, configure and package), run, and manage your
 applications in a reliable and repeatable manner, regardless of context. In many situations, the intrinsic benefit of
@@ -56,19 +35,10 @@
 along with Docker's {docker-docs-url}/get-started/overview/[documentation]).
 Instead, our focus is on how to run an {geode-name} cluster in a container and connect to it from a Spring Boot,
 {geode-name} client application, regardless of whether the application runs in a container or not.
->>>>>>> a4f0984f
 
 [[geode-docker-image]]
 === Acquiring the {geode-name} Docker Image
 
-<<<<<<< HEAD
-To run an {geode-name} cluster inside a Docker container, you must first acquire the Docker image. You can get the {geode-name}
-Docker image from https://hub.docker.com/r/apachegeode/geode/[Docker Hub].
-
-While {geode-name}'s official {apache-geode-docs}[documentation] is less than clear on how to use {geode-name} in Docker,
-we find a bit of relief in the {apache-geode-wiki}/How+to+use+Geode+on+Docker[Wiki]. However, for a complete and
-comprehensive write up, see the instructions in the https://github.com/markito/geode-docker#building-the-container-image[README]
-=======
 To run an {geode-name} cluster inside a Docker container, you must first acquire the Docker image. You can get
 the {geode-name} Docker image from https://hub.docker.com/r/apachegeode/geode/[Docker Hub].
 
@@ -76,19 +46,14 @@
 we find a bit of relief in the {apache-geode-wiki}/How+to+use+Geode+on+Docker[Wiki]. However, for a complete
 and comprehensive write up, see the instructions in
 the https://github.com/markito/geode-docker#building-the-container-image[README]
->>>>>>> a4f0984f
 from this https://github.com/markito/geode-docker[GitHub Repo].
 
 NOTE: You must have {docker-docs-url}/get-docker[Docker] installed on your computer to complete the following steps.
 
 Effectively, the high-level steps are as follows:
 
-<<<<<<< HEAD
-1) Acquire the {geode-name} Docker image from Docker Hub by using the `docker pull` command (shown with typical output) from the command-line:
-=======
 1) Acquire the {geode-name} Docker image from Docker Hub by using the `docker pull` command (shown with typical output)
 from the command-line:
->>>>>>> a4f0984f
 
 .Download/Install the {geode-name} Docker Image
 ====
@@ -103,19 +68,11 @@
 ----
 ====
 
-<<<<<<< HEAD
-Instead of pulling from the `nightly` tag as suggested, the Spring team highly recommends that you pull from the
-`latest` tag, which pulls a stable, production-ready {geode-name} Docker image based on the latest {geode-name}
-GA version.
-
-2) Verify that the {geode-name} Docker Image was downloaded and installed successfully:
-=======
 Instead of pulling from the `nightly` tag as suggested, the Spring team highly recommends that you pull from
 the `latest` tag, which pulls a stable, production-ready {geode-name} Docker image based on the latest {geode-name}
 GA version.
 
 2) Verify that the {geode-name} Docker image was downloaded and installed successfully:
->>>>>>> a4f0984f
 
 ====
 [source,text]
@@ -135,13 +92,8 @@
 [[geode-docker-container]]
 === Running {geode-name} in a Docker Container
 
-<<<<<<< HEAD
-Now that you have acquired the {geode-name} Docker image, you can run {geode-name} in a Docker container. Use the
-following `docker run` command to start {geode-name} in a Docker Container:
-=======
 Now that you have acquired the {geode-name} Docker image, you can run {geode-name} in a Docker container.
 Use the following `docker run` command to start {geode-name} in a Docker container:
->>>>>>> a4f0984f
 
 .Start the {geode-name} Docker Container
 ====
@@ -172,19 +124,11 @@
 ----
 ====
 
-<<<<<<< HEAD
-We know that the {geode-name} Docker container is running since we ended up at a Gfsh command prompt in the
-interactive shell.
-
-We also mapped ports between the Docker container and the host system, exposing well-known ports used by {geode-name}
-server-side cluster processes, such as locators and cache servers:
-=======
 You know that the {geode-name} Docker container is running since we ended up at a Gfsh command prompt in
 the interactive shell.
 
 We also mapped ports between the Docker container and the host system, exposing well-known ports used by {geode-name}
 server-side cluster processes, such as Locators and CacheServers:
->>>>>>> a4f0984f
 
 .{geode-name} Ports
 [width=30%, options="header", cols="2,1"]
@@ -201,26 +145,15 @@
 
 |===
 
-<<<<<<< HEAD
-It is unfortunate that the {geode-name} Docker image gives you only a Gfsh command prompt, leaving you with the task
-of provisioning a cluster. It would have been more useful to provide preconfigured Docker images with different
-{geode-name} cluster configurations, such as one Locator and one server or two locators and four servers, and so on. However, we
-can start the cluster ourselves.
-=======
 It is unfortunate that the {geode-name} Docker image gives you only a Gfsh command prompt, leaving you with the task of
 provisioning a cluster. It would have been more useful to provide preconfigured Docker images with different {geode-name}
 cluster configurations, such as one Locator and one server or two Locators and four servers, and so on. However, we can
 start the cluster ourselves.
->>>>>>> a4f0984f
 
 [[geode-docker-cluster]]
 === Start an {geode-name} Cluster in Docker
 
-<<<<<<< HEAD
-From inside the {geode-name} Docker container, we can start a locator and a server:
-=======
 From inside the {geode-name} Docker container, we can start a Locator and a server:
->>>>>>> a4f0984f
 
 .Start {geode-name} Locator & Server
 ====
@@ -302,13 +235,8 @@
 ----
 ====
 
-<<<<<<< HEAD
-We now have an {geode-name} cluster running with one locator and one server inside a Docker container. We deliberately
-started the cluster with a minimal configuration. For example, we have no regions in which to store data:
-=======
 We now have an {geode-name} cluster running with one Locator and one server inside a Docker container. We deliberately
 started the cluster with a minimal configuration. For example, we have no Regions in which to store data:
->>>>>>> a4f0984f
 
 ====
 [source,text]
@@ -355,11 +283,7 @@
 ----
 ====
 
-<<<<<<< HEAD
-Also, we define a Spring Data CRUD repository to persist and access `Customers` stored in the `/Customers` region:
-=======
 Also, we define a Spring Data CRUD Repository to persist and access `Customers` stored in the `/Customers` Region:
->>>>>>> a4f0984f
 
 .`CustomerRepository` interface
 ====
@@ -375,16 +299,6 @@
 
 Our main class is annotated with `@SpringBootApplication`, making it be a proper Spring Boot application.
 
-<<<<<<< HEAD
-We additionally annotate the main class with SBDG's `@EnableClusterAware` to automatically detect the {geode-name}
-cluster that runs in the Docker Container and to push cluster configuration metadata from the application to
-the cluster as required by the application.
-
-Specifically, the application requires that a region called `Customers`, as defined by the `@Region` mapping annotation
-on the `Customer` application domain model class, exists on the servers in the cluster, to persist `Customer` data.
-
-We use the SDG `@EnableEntityDefinedRegions` annotation to define the matching client `PROXY` `Customers` Region.
-=======
 We additionally annotate the main class with SBDG's `@EnableClusterAware` annotation to automatically detect
 the {geode-name} cluster that runs in the Docker container and to push cluster configuration metadata from
 the application to the cluster as required by the application.
@@ -393,20 +307,13 @@
 on the `Customer` application domain model class, exists on the servers in the cluster, to store `Customer` data.
 
 We use the SDG `@EnableEntityDefinedRegions` annotation to define the matching client `PROXY` "Customers" Region.
->>>>>>> a4f0984f
 
 Optionally, we have also annotated our main class with SBDG's `@UseMemberName` annotation to give the `ClientCache`
 a name, which we assert in the `assertClientCacheAndConfigureMappingPdxSerializer(:ClientCache)` method.
 
-<<<<<<< HEAD
-The primary work performed by this application is done in the Spring Boot `ApplicationRunner` bean definition. We
-essentially create a `Customer` instance (`Jon Doe`), save it to the `Customers` region that is managed by the server
-in the cluster, and then query for `Jon Doe` using OQL, asserting that the result is equal to what we expect.
-=======
 The primary work performed by this application is done in the Spring Boot `ApplicationRunner` bean definition. We create
 a `Customer` instance (`Jon Doe`), save it to the "Customers" Region that is managed by the server in the cluster,
 and then query for `Jon Doe` using OQL, asserting that the result is equal to what we expect.
->>>>>>> a4f0984f
 
 We log the output from the application's operations to see the application in action.
 
@@ -438,13 +345,8 @@
 ----
 ====
 
-<<<<<<< HEAD
-When we review the configuration of the cluster, we see that the `/Customers` region was created
-when the application ran:
-=======
 When we review the configuration of the cluster, we see that the `/Customers` Region was created when the application
 ran:
->>>>>>> a4f0984f
 
 ./Customers Region Configuration
 ====
@@ -470,11 +372,7 @@
 ----
 ====
 
-<<<<<<< HEAD
-Our `/Customers` region contains a value (`Jon Doe`), and we can verify this by running the following OQL Query
-=======
 Our `/Customers` Region contains a value (`Jon Doe`), and we can verify this by running the following OQL Query
->>>>>>> a4f0984f
 with Gfsh:
 
 .Query the "/Customers" Region
@@ -500,12 +398,6 @@
 In this chapter, we saw how to connect a Spring Boot, {geode-name} `ClientCache` application to an {geode-name} cluster
 that runs in a Docker container.
 
-<<<<<<< HEAD
-Later, we provide more information on how to scale up, or rather scale out, our {geode-name} cluster that runs in
-Docker. Additionally, we provide details on how you can use {geode-name}'s Docker Image with Testcontainers
-when you write integration tests, which formally became part of the Spring Test for {geode-name} (STDG) project.
-=======
 Later, we provide more information on how to scale up, or rather scale out, our {geode-name} cluster that runs in Docker.
 Additionally, we provide details on how you can use {geode-name}'s Docker image with Testcontainers when you write
-integration tests, which formally became part of the Spring Test for {geode-name} (STDG) project.
->>>>>>> a4f0984f
+integration tests, which formally became part of the Spring Test for {geode-name} (STDG) project.