--- conflicted
+++ resolved
@@ -5,27 +5,16 @@
 
 This section contains working examples that show how to use Spring Boot for {geode-name} (SBDG) effectively.
 
-<<<<<<< HEAD
-Some examples focus on specific use cases (such as (HTTP) session state caching), while other examples show how
-SBDG works under the hood, to give you a better understanding of what is actually happening and how to debug problems
-with your {geode-name}, Spring Boot applications.
-=======
 Some examples focus on specific use cases (such as (HTTP) session state caching), while other examples show how SBDG
 works under the hood, to give you a better understanding of what is actually happening and how to debug problems with
 your Spring Boot {geode-name} applications.
->>>>>>> a4f0984f
 
 .Example Spring Boot applications using {geode-name}
 |===
 | Guide | Description | Source
 
 | link:guides/getting-started.html[Getting Started with Spring Boot for {geode-name}]
-<<<<<<< HEAD
-| Explains how to get started quickly, easily, and reliably building {geode-name} and Pivotal Cloud Cache-powered
-applications with Spring Boot.
-=======
 | Explains how to get started quickly, easily, and reliably building {geode-name} powered applications with Spring Boot.
->>>>>>> a4f0984f
 | {github-samples-url}/intro/getting-started[Getting Started]
 
 | link:guides/boot-configuration.html[Spring Boot Auto-Configuration for {geode-name}]
@@ -37,35 +26,6 @@
 | {github-samples-url}/boot/actuator[Spring Boot Actuator]
 
 | link:guides/boot-security.html[Spring Boot Security for {geode-name}]
-<<<<<<< HEAD
-| Explains how to configure auth and TLS with SSL when you use {geode-name} and Pivotal Cloud Cache
-in Spring Boot applications.
-| {github-samples-url}/boot/security[Spring Boot Security]
-
-| link:guides/caching-look-aside.html[Look-Aside Caching with Spring's Cache Abstraction and {geode-name}]
-| Explains how to enable and use the Spring Cache Abstraction with {geode-name} as the caching provider for look-aside caching.
-| {github-samples-url}/caching/look-aside[Look-Aside Caching]
-
-| link:guides/caching-inline.html[Inline Caching with Spring's Cache Abstraction and {geode-name}]
-| Explains how to enable and use the Spring cache abstraction with {geode-name} as the caching provider for inline caching.
-This sample builds on the look-aside caching sample, described earlier.
-| {github-samples-url}/caching/inline[Inline Caching]
-
-| link:guides/caching-inline-async.html[Asynchronous Inline Caching with Spring's Cache Abstraction and {geode-name}]
-| Explains how to enable and use the Spring cache abstraction with {geode-name} as the caching provider for asynchronous
-inline caching. This sample builds on the look-aside caching and inline caching samples, described earlier.
-| {github-samples-url}/caching/inline-async[Asynchronous Inline Caching]
-
-| link:guides/caching-near.html[Near Caching with Spring's Cache Abstraction and {geode-name}]
-| Explains how to enable and use the Spring cache abstraction with {geode-name} as the caching provider for near caching.
-This sample builds on the look-aside caching sample, described earlier.
-| {github-samples-url}/caching/near[Near Caching]
-
-| link:guides/caching-multi-site.html[Multi-Site Caching with Spring's Cache Abstraction and {geode-name}]
-| Explains how to enable and use the Spring cache abstraction with {geode-name} as the caching provider for multi-site caching.
-This sample builds on the look-aside caching sample, described earlier, and is the fourth and final leg in our study
-of caching patterns.
-=======
 | Explains how to configure auth and TLS with SSL when you use {geode-name} in your Spring Boot applications.
 | {github-samples-url}/boot/security[Spring Boot Security]
 
@@ -92,7 +52,6 @@
 | link:guides/caching-multi-site.html[Multi-Site Caching with Spring's Cache Abstraction and {geode-name}]
 | Explains how to enable and use Spring's Cache Abstraction with {geode-name} as the caching provider for multi-site
 caching. This sample builds on the look-aside caching sample.
->>>>>>> a4f0984f
 | {github-samples-url}/caching/multi-site[Multi-Site Caching]
 
 | link:guides/caching-http-session.html[HTTP Session Caching with Spring Session and {geode-name}]
